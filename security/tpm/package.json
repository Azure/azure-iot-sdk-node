--- conflicted
+++ resolved
@@ -1,22 +1,14 @@
 {
   "name": "azure-iot-security-tpm",
-<<<<<<< HEAD
-  "version": "1.8.0-pnp-refresh.0",
-=======
   "version": "1.8.4",
->>>>>>> 8e349773
   "description": "Azure IoT TPM security client",
   "author": "Microsoft Corporation",
   "license": "MIT",
   "main": "index.js",
   "typings": "index.d.ts",
   "dependencies": {
-<<<<<<< HEAD
-    "azure-iot-common": "1.12.0-pnp-refresh.0",
-=======
     "azure-iot-common": "1.12.4",
     "base32-encode": "^1.0.0",
->>>>>>> 8e349773
     "debug": "^4.1.1",
     "base32-encode": "^1.0.0",
     "machina": "^4.0.2",
