{
  "name": "azure-iot-provisioning-service",
<<<<<<< HEAD
  "version": "1.8.0-preview.2",
=======
  "version": "1.7.2",
>>>>>>> f7988fb4
  "description": "Azure IoT SDK - Provisioning Service Client",
  "author": "Microsoft Corporation",
  "license": "MIT",
  "main": "iotprovisioningservice.js",
  "typings": "iotprovisioningservice.d.ts",
  "dependencies": {
<<<<<<< HEAD
    "azure-iot-common": "1.12.0-preview.2",
    "azure-iot-http-base": "1.12.0-preview.2",
=======
    "azure-iot-common": "1.11.2",
    "azure-iot-http-base": "1.10.2",
>>>>>>> f7988fb4
    "debug": "^4.1.1"
  },
  "devDependencies": {
    "@types/debug": "^4.1.5",
    "@types/node": "^9.6.50",
    "chai": "^4.2.0",
<<<<<<< HEAD
    "istanbul": "^0.4.5",
=======
    "nyc": "^15.0.0",
>>>>>>> f7988fb4
    "mocha": "^6.1.4",
    "sinon": "^7.4.1",
    "tslint": "^5.18.0",
    "typescript": "2.9.2"
  },
  "scripts": {
    "lint": "tslint --project . -c ../../tslint.json",
    "build": "tsc",
    "unittest-min": "tsc && nyc --reporter lcov ../../node_modules/mocha/bin/_mocha --reporter dot",
    "alltest-min": "tsc && nyc --reporter lcov ../../node_modules/mocha/bin/_mocha --reporter dot test/_*_test*.js",
    "unittest": "tsc && nyc --reporter lcov --reporter text ../../node_modules/mocha/bin/_mocha",
    "alltest": "tsc && nyc --reporter lcov --reporter text ../../node_modules/mocha/bin/_mocha test/_*_test*.js",
    "ci": "npm -s run lint && npm -s run build && npm -s run alltest-min",
    "test": "npm -s run lint && npm -s run build && npm -s run alltest"
  },
  "nyc": {
    "exclude": [
    	"coverage/**",
      "**/*.d.ts",
      "test{,s}/**",
      "test{,-*}.{js,cjs,mjs,ts}",
      "**/*{.,-}test.{js,cjs,mjs,ts}",
      "**/__tests__/**",

      "**/{ava,nyc}.config.{js,cjs,mjs}",
      "**/jest.config.{js,cjs,mjs,ts}",
      "**/{karma,rollup,webpack}.config.js",
      "**/{babel.config,.eslintrc,.mocharc}.{js,cjs}"
    ],
    "extension": [
      ".ts",
      ".tsx"
    ],
    "check-coverage": true,
    "lines": 81,
    "functions": 79,
    "branches": 74,
    "statements": 81
  },
  "mocha": {
    "require": ["ts-node/register", "source-map-support/register"],
    "full-trace": true,
    "bail": true,
    "spec": "test/**/_*_test.js"
  },
  "engines": {
    "node": ">= 10.0.0"
  },
  "repository": {
    "type": "git",
    "url": "git+https://github.com/Azure/azure-iot-sdk-node.git"
  },
  "bugs": {
    "url": "https://github.com/Azure/azure-iot-sdk-node/issues"
  },
  "homepage": "https://github.com/Azure/azure-iot-sdk-node#readme"
}<|MERGE_RESOLUTION|>--- conflicted
+++ resolved
@@ -1,34 +1,21 @@
 {
   "name": "azure-iot-provisioning-service",
-<<<<<<< HEAD
   "version": "1.8.0-preview.2",
-=======
-  "version": "1.7.2",
->>>>>>> f7988fb4
   "description": "Azure IoT SDK - Provisioning Service Client",
   "author": "Microsoft Corporation",
   "license": "MIT",
   "main": "iotprovisioningservice.js",
   "typings": "iotprovisioningservice.d.ts",
   "dependencies": {
-<<<<<<< HEAD
     "azure-iot-common": "1.12.0-preview.2",
     "azure-iot-http-base": "1.12.0-preview.2",
-=======
-    "azure-iot-common": "1.11.2",
-    "azure-iot-http-base": "1.10.2",
->>>>>>> f7988fb4
     "debug": "^4.1.1"
   },
   "devDependencies": {
     "@types/debug": "^4.1.5",
     "@types/node": "^9.6.50",
     "chai": "^4.2.0",
-<<<<<<< HEAD
-    "istanbul": "^0.4.5",
-=======
     "nyc": "^15.0.0",
->>>>>>> f7988fb4
     "mocha": "^6.1.4",
     "sinon": "^7.4.1",
     "tslint": "^5.18.0",
