// Copyright (c) Microsoft. All rights reserved.
// Licensed under the MIT license. See LICENSE file in the project root for full license information.

'use strict';

<<<<<<< HEAD
import { errors, SharedAccessSignature, ConnectionString, encodeUriComponentStrict } from 'azure-iot-common';
import { RestApiClient } from 'azure-iot-http-base';
import { QuerySpecification, Query, QueryCallback } from './query';
import { IndividualEnrollment, EnrollmentGroup, DeviceRegistrationState, BulkEnrollmentOperation, BulkEnrollmentOperationResult, AttestationMechanism } from './interfaces';
=======
import { errors, SharedAccessSignature, ConnectionString, httpCallbackToPromise } from 'azure-iot-common';
import { RestApiClient } from 'azure-iot-http-base';
import { QuerySpecification, Query, QueryResult } from './query';
import { IndividualEnrollment, EnrollmentGroup, DeviceRegistrationState, BulkEnrollmentOperation, BulkEnrollmentOperationResult } from './interfaces';
import { ErrorCallback, errorCallbackToPromise, HttpResponseCallback, ResultWithHttpResponse } from 'azure-iot-common';
>>>>>>> 9b9eb9fa

// tslint:disable-next-line:no-var-requires
const packageJson = require('../package.json');

const ArgumentError = errors.ArgumentError;

export class ProvisioningServiceClient {

  private readonly _enrollmentGroupsPrefix: string = '/enrollmentGroups/';
  private readonly _enrollmentsPrefix: string = '/enrollments/';
  private readonly _registrationsPrefix: string = '/registrations/';
  private _config: RestApiClient.TransportConfig;
  private _restApiClient: RestApiClient;

  constructor(config: RestApiClient.TransportConfig, restApiClient?: RestApiClient) {
    if (!config) {
      /*Codes_SRS_NODE_PROVISIONING_SERVICE_CLIENT_06_001: [The `ProvisioningServiceClient` construction shall throw a `ReferenceError` if the `config` object is falsy.] */
      throw new ReferenceError('The \'config\' parameter cannot be \'' + config + '\'');
    } else if (!config.host || !config.sharedAccessSignature) {
      /*Codes_SRS_NODE_PROVISIONING_SERVICE_CLIENT_06_002: [The `ProvisioningServiceClient` constructor shall throw an `ArgumentError` if the `config` object is missing one or more of the following properties:
                                                            - `host`: the IoT Hub hostname
                                                            - `sharedAccessSignature`: shared access signature with the permissions for the desired operations.] */
      throw new ArgumentError('The \'config\' argument is missing either the host or the sharedAccessSignature property');
    }
    this._config = config;

    /*Codes_SRS_NODE_PROVISIONING_SERVICE_CLIENT_06_003: [The `ProvisioningServiceClient` constructor shall use the `restApiClient` provided as a second argument if it is provided.] */
    /*Codes_SRS_NODE_PROVISIONING_SERVICE_CLIENT_06_004: [The `ProvisioningServiceClient` constructor shall use `azure-iot-http-base.RestApiClient` if no `restApiClient` argument is provided.] */
    this._restApiClient = restApiClient || new RestApiClient(config, packageJson.name + '/' + packageJson.version);
  }

  /**
   * @method           module:azure-iot-provisioning-service.ProvisioningServiceClient#createOrUpdateIndividualEnrollment
   * @description      Create or update a device enrollment record.
   * @param {object}   enrollment The device enrollment record.
   * @param {function} [callback] Invoked upon completion of the operation.
   * @returns {Promise<ResultWithHttpResponse<IndividualEnrollment>> | void} Promise if no callback function was passed, void otherwise.
   */
  public createOrUpdateIndividualEnrollment(enrollment: IndividualEnrollment, callback?: HttpResponseCallback<IndividualEnrollment>): Promise<ResultWithHttpResponse<IndividualEnrollment>> | void {
    return httpCallbackToPromise((_callback) => {
      this._createOrUpdate(this._enrollmentsPrefix, enrollment, _callback);
    }, callback);
  }

  /**
   * @method           module:azure-iot-provisioning-service.ProvisioningServiceClient#deleteIndividualEnrollment
   * @description      Delete a device enrollment record.
   * @param {string | object}   enrollmentOrId An IndividualEnrollment object or a string containing the registration id.
   * @param {string | function} etagOrCallback In the case of the first argument being a string this could be an etag (or the callback).
   * @param {function}          [deleteCallback] Invoked upon completion of the operation.
   * @returns {Promise<void> | void} Promise if no callback function was passed, void otherwise.
   */
  public deleteIndividualEnrollment(enrollmentOrId: string | IndividualEnrollment, etagOrCallback?: string | ErrorCallback, deleteCallback?: ErrorCallback): Promise<void> | void {
    if (deleteCallback && !(deleteCallback instanceof Function)) {
      throw new ArgumentError('Callback has to be a Function');
    }

    if (!deleteCallback && etagOrCallback instanceof Function) {
      deleteCallback = etagOrCallback;
      etagOrCallback = undefined;
    }

    return errorCallbackToPromise((_callback) => {
      this._delete(this._enrollmentsPrefix, enrollmentOrId, etagOrCallback, _callback);
    }, deleteCallback);
  }

  /**
   * @method           module:azure-iot-provisioning-service.ProvisioningServiceClient#getIndividualEnrollment
   * @description      Get a device enrollment record.
   * @param {string}   id          Registration ID.
   * @param {function} [getCallback] Invoked upon completion of the operation.
   * @returns {Promise<ResultWithHttpResponse<IndividualEnrollment>> | void} Promise if no callback function was passed, void otherwise.
   */
  public getIndividualEnrollment(id: string, getCallback?: HttpResponseCallback<IndividualEnrollment>): Promise<ResultWithHttpResponse<IndividualEnrollment>> | void {
    return httpCallbackToPromise((_callback) => {
      this._get(this._enrollmentsPrefix, id, getCallback);
    }, getCallback);
  }

  /**
   * @method           module:azure-iot-provisioning-service.ProvisioningServiceClient#createIndividualEnrollmentQuery
   * @description      Creates a query that can be used to return pages of existing enrollments.
   * @param {object}   querySpecification The query specification.
   * @param {number}   pageSize           The maximum number of elements to return per page.
   */
  createIndividualEnrollmentQuery(querySpecification: QuerySpecification, pageSize?: number): Query {
    return new Query(this._getEnrollFunc(this._enrollmentsPrefix, querySpecification, pageSize));
  }

  /**
   * @method           module:azure-iot-provisioning-service.ProvisioningServiceClient#getDeviceRegistrationState
   * @description      Gets the device registration status.
   * @param {string}   id       Registration ID.
   * @param {function} [callback] Invoked upon completion of the operation.
   * @returns {Promise<ResultWithHttpResponse<DeviceRegistrationState>> | void} Promise if no callback function was passed, void otherwise.
   */
  public getDeviceRegistrationState(id: string, callback?: HttpResponseCallback<DeviceRegistrationState>): Promise<ResultWithHttpResponse<DeviceRegistrationState>> | void {
    return httpCallbackToPromise((_callback) => {
      this._get(this._registrationsPrefix, id, _callback);
    }, callback);
  }

  /**
   * @method           module:azure-iot-provisioning-service.ProvisioningServiceClient#createOrUpdateEnrollmentGroup
   * @description      Create or update a device enrollment group.
   * @param {object}   enrollmentGroup The device enrollment group.
   * @param {function} [callback]      Invoked upon completion of the operation.
   * @returns {Promise<ResultWithHttpResponse<DeviceRegistrationState>> | void} Promise if no callback function was passed, void otherwise.
   */
  public createOrUpdateEnrollmentGroup(enrollmentGroup: EnrollmentGroup, callback?: HttpResponseCallback<EnrollmentGroup>): Promise<ResultWithHttpResponse<EnrollmentGroup>> | void {
    return httpCallbackToPromise((_callback) => {
      this._createOrUpdate(this._enrollmentGroupsPrefix, enrollmentGroup, _callback);
    }, callback);
  }

  /**
   * @method           module:azure-iot-provisioning-service.ProvisioningServiceClient#deleteEnrollmentGroup
   * @description     Delete a device enrollment group.
   * @param {object | string}   enrollmentGroupOrId EnrollmentGroup object or a string containing the enrollment Group Id.
   * @param {string | function} [etagOrCallback]      In the case of the first argument being a string this could be an etag (or the callback).
   * @param {function}          [deleteCallback]      Invoked upon completion of the operation.
   * @returns {Promise<void> | void} Promise if no callback function was passed, void otherwise.
   */
  public deleteEnrollmentGroup(enrollmentGroupOrId: string | EnrollmentGroup, etagOrCallback?: string | ErrorCallback, deleteCallback?: ErrorCallback): Promise<void> | void {
    if (deleteCallback && !(deleteCallback instanceof Function)) {
      throw new ArgumentError('Callback has to be a Function');
    }

    if (etagOrCallback instanceof Function) {
      deleteCallback = etagOrCallback;
      etagOrCallback = undefined;
    }

    return errorCallbackToPromise((_callback) => {
      this._delete(this._enrollmentGroupsPrefix, enrollmentGroupOrId, etagOrCallback, _callback);
    }, deleteCallback);
  }

  /**
   * @method           module:azure-iot-provisioning-service.ProvisioningServiceClient#getEnrollmentGroup
   * @description      Get a device enrollment group.
   * @param {string}   id          IndividualEnrollment group ID.
   * @param {function} [getCallback] Invoked upon completion of the operation.
   * @returns {ResultWithHttpResponse<EnrollmentGroup> | void} Promise if no callback function was passed, void otherwise.
   */
  public getEnrollmentGroup(id: string, getCallback?: HttpResponseCallback<EnrollmentGroup>): Promise<ResultWithHttpResponse<EnrollmentGroup>> | void {
    return httpCallbackToPromise((_callback) => {
      this._get(this._enrollmentGroupsPrefix, id, _callback);
    }, getCallback);
  }

  /**
   * @method           module:azure-iot-provisioning-service.ProvisioningServiceClient#createEnrollmentGroupQuery
   * @description      Creates a query that can be used to return pages of existing enrollment groups.
   * @param {object}   querySpecification The query specification.
   * @param {number}   pageSize           The maximum number of elements to return per page.
   */
  createEnrollmentGroupQuery(querySpecification: QuerySpecification, pageSize?: number): Query {
    return new Query(this._getEnrollFunc(this._enrollmentGroupsPrefix, querySpecification, pageSize));
  }

  /**
   * @method           module:azure-iot-provisioning-service.ProvisioningServiceClient#createEnrollmentGroupDeviceRegistrationStateQuery
   * @description      Creates a query that can be used to return, for a specific EnrollmentGroup, pages of existing device registration status.
   * @param {object}   querySpecification The query specification.
   * @param {string}   enrollmentGroupId  The EnrollmentGroup id that provides the scope for the query.
   * @param {number}   pageSize           The maximum number of elements to return per page.
   */
  createEnrollmentGroupDeviceRegistrationStateQuery(querySpecification: QuerySpecification, enrollmentGroupId: string, pageSize?: number): Query {
    if (!enrollmentGroupId) {
      throw new ReferenceError('Required enrollmentGroupId parameter was falsy.');
    }
    return new Query(this._getEnrollFunc(this._registrationsPrefix + encodeURIComponent(enrollmentGroupId) + '/', querySpecification, pageSize));
  }

  /**
   * @method           module:azure-iot-provisioning-service.ProvisioningServiceClient#runBulkEnrollmentOperation
   * @description      Runs a number CRUD operations on an array of enrollment records.
   * @param {object}   bulkEnrollmentOperation An object that specifies the single kind of CRUD operations on the array of IndividualEnrollment objects that are also part of the object.
   * @param {function} callback      Invoked upon completion of the operation.
   */
  public runBulkEnrollmentOperation(bulkEnrollmentOperation: BulkEnrollmentOperation, callback?: HttpResponseCallback<BulkEnrollmentOperationResult>): Promise<ResultWithHttpResponse<BulkEnrollmentOperationResult>> | void {
    return httpCallbackToPromise((_callback) => {
      /*Codes_SRS_NODE_PROVISIONING_SERVICE_CLIENT_06_038: [The `runBulkEnrollmentOperation` method shall throw `ReferenceError` if the `bulkEnrollmentOperation` argument is falsy.] */
      if (!bulkEnrollmentOperation) {
        throw new ReferenceError('Required bulkEnrollmentOperation parameter was falsy when calling runBulkEnrollmentOperation.');
      }

      const path = this._enrollmentsPrefix + this._versionQueryString();

      const httpHeaders = {
        'Accept': 'application/json',
        'Content-Type': 'application/json; charset=utf-8'
      };

      /*Codes_SRS_NODE_PROVISIONING_SERVICE_CLIENT_06_039: [** The `runBulkEnrollmentOperation` method shall construct an HTTP request using information supplied by the caller as follows:
        POST /enrollments?api-version=<version> HTTP/1.1
        Authorization: <sharedAccessSignature>
        Accept: application/json
        Content-Type: application/json; charset=utf-8

        <stringified json string of the bulkEnrollmentOperation argument>
        ] */
      this._restApiClient.executeApiCall('POST', path, httpHeaders, bulkEnrollmentOperation, (err, bulkEnrollmentOperationResult, httpResponse) => {
        if (callback) {
          if (err) {
            _callback(err);
          } else {
            _callback(null, bulkEnrollmentOperationResult, httpResponse);
          }
        }
      });
    }, callback);
  }

  /**
   * @method           module:azure-iot-provisioning-service.ProvisioningServiceClient#deleteDeviceRegistrationState
   * @description      Delete a device registration status.
   * @param {object | string}   idOrRegistrationState A string containing the registration id OR an actual DeviceRegistrationState.
   * @param {string | function} etagOrCallback        In the case of the first argument being a string this could be an etag (or the callback).
   * @param {function}          [deleteCallback]      Invoked upon completion of the operation.
   * @returns {Promise<void> | void} Promise if no callback function was passed, void otherwise.
   */
  public deleteDeviceRegistrationState(idOrRegistrationState: string | DeviceRegistrationState, etagOrCallback?: string | ErrorCallback, deleteCallback?: ErrorCallback): Promise<void> | void {
    if (deleteCallback && !(deleteCallback instanceof Function)) {
      throw new ArgumentError('Callback has to be a Function');
    }

    if (etagOrCallback instanceof Function) {
      deleteCallback = etagOrCallback;
      etagOrCallback = undefined;
    }

    return errorCallbackToPromise((_callback) => {
      this._delete(this._registrationsPrefix, idOrRegistrationState, etagOrCallback, _callback);
    }, deleteCallback);
  }

<<<<<<< HEAD
  /**
   * Gets the attestation mechanism for an enrollment record.
   * @param enrollementId Unique identifier of the enrollment.
   * @param callback Function called when the request is completed, either with an error or with an AttestationMechanism object.
   */
  public getAttestationMechanism(enrollementId: string, callback: (err: Error, attestationMechanism?: AttestationMechanism) => void): void {
    /*SRS_NODE_PROVISIONING_SERVICE_CLIENT_16_001: [The `getAttestationMechanism` method shall throw a `ReferenceError` if the `enrollmentId` parameter is falsy.]*/
    if (!enrollementId) {
      throw new ReferenceError('enrollmentId cannot be \'' + enrollementId + '\'');
    }

    /*SRS_NODE_PROVISIONING_SERVICE_CLIENT_16_002: [The `getAttestationMechanism` shall construct an HTTP request using information supplied by the caller as follows:
    ```
    POST /enrollments/<encodeUriComponentStrict(enrollmentId)>/?api-version=<version> HTTP/1.1
    Authorization: <sharedAccessSignature>
    ```]*/
    const path = '/enrollments/' + encodeUriComponentStrict(enrollementId) + '/attestationmechanism' + this._versionQueryString();
    const headers = {};

    this._restApiClient.executeApiCall('POST', path, headers, undefined, callback);
  }

  private _getEnrollFunc(prefix: string, querySpecification: QuerySpecification, pageSize: number): (continuationToken: string, done: QueryCallback) => void {
=======
  private _getEnrollFunc(prefix: string, querySpecification: QuerySpecification, pageSize: number): (continuationToken: string, done: HttpResponseCallback<QueryResult>) => void {
>>>>>>> 9b9eb9fa
    return (continuationToken, done) => {
      const path = prefix + 'query' + this._versionQueryString();

      let headers = {
        'Accept': 'application/json',
        'Content-Type': 'application/json; charset=utf-8'
      };

      if (continuationToken) {
        headers['x-ms-continuation'] = continuationToken;
      }

      if (pageSize) {
        headers['x-ms-max-item-count'] = pageSize;
      }

      this._restApiClient.executeApiCall('POST', path, headers, querySpecification, done);
    };
  }

  private _versionQueryString(): string {
    return '?api-version=2018-09-01-preview';
  }

  private _createOrUpdate(endpointPrefix: string, enrollment: any, callback?: (err: Error, enrollmentResponse?: any, response?: any) => void): void {
    /*Codes_SRS_NODE_PROVISIONING_SERVICE_CLIENT_06_009: [The `createOrUpdateIndividualEnrollment` method shall throw `ReferenceError` if the `IndividualEnrollment` argument is falsy.]*/
    /*Codes_SRS_NODE_PROVISIONING_SERVICE_CLIENT_06_012: [The `createOrUpdateEnrollmentGroup` method shall throw `ReferenceError` if the `EnrollmentGroup` argument is falsy.] */
    if (!enrollment) {
      throw new ReferenceError('Required parameter enrollment was null or undefined when calling createOrUpdate.');
    }

    let id: string;
    if (endpointPrefix === this._enrollmentGroupsPrefix) {
      id = enrollment.enrollmentGroupId;
    } else {
      id = enrollment.registrationId;
    }

    /*Codes_SRS_NODE_PROVISIONING_SERVICE_CLIENT_06_011: [The `createOrUpdateIndividualEnrollment` method shall throw `ArgumentError` if the `enrollment.registrationId` property is falsy.] */
    /*Codes_SRS_NODE_PROVISIONING_SERVICE_CLIENT_06_013: [`createOrUpdateEnrollmentGroup` method shall throw `ArgumentError` if the `enrollmentGroup.enrollmentGroupsId` property is falsy.] */
    if (!id) {
      throw new ArgumentError('Required id property was null or undefined when calling createOrUpdate.');
    }
    const path = endpointPrefix + encodeURIComponent(id) + this._versionQueryString();

    const httpHeaders = {
      'Accept': 'application/json',
      'Content-Type': 'application/json; charset=utf-8'
    };

    /*Codes_SRS_NODE_PROVISIONING_SERVICE_CLIENT_06_055: [If the `enrollmentGroup` object contains an `etag` property it will be added as the value of the `If-Match` header of the http request.] */
    /*Codes_SRS_NODE_PROVISIONING_SERVICE_CLIENT_06_056: [If the `enrollment` object contains an `etag` property it will be added as the value of the `If-Match` header of the http request.] */
    if (enrollment.etag) {
      httpHeaders['If-Match'] = enrollment.etag;
    }
    /*Codes_SRS_NODE_PROVISIONING_SERVICE_CLIENT_06_010: [The `createOrUpdateIndividualEnrollment` method shall construct an HTTP request using information supplied by the caller, as follows:
      PUT /enrollments/<uri-encoded-enrollment.registrationId>?api-version=<version> HTTP/1.1
      Authorization: <sharedAccessSignature>
      Accept: application/json
      Content-Type: application/json; charset=utf-8

      <stringified json string of the enrollment argument>]*/
    /*Codes_SRS_NODE_PROVISIONING_SERVICE_CLIENT_06_014: [The `createOrUpdateEnrollmentGroup` method shall construct an HTTP request using information supplied by the caller, as follows:
      PUT /enrollmentGroups/<uri-encoded-enrollmentGroup.enrollmentGroupsId>?api-version=<version> HTTP/1.1
      Authorization: <sharedAccessSignature>
      Accept: application/json
      Content-Type: application/json; charset=utf-8

      <stringified json string of the enrollmentGroup argument>
      ] */
    this._restApiClient.executeApiCall('PUT', path, httpHeaders, enrollment, (err, enrollmentResponse, httpResponse) => {
      if (callback) {
        if (err) {
          callback(err);
        } else {
          callback(null, enrollmentResponse, httpResponse);
        }
      }
    });
  }

  private _delete(endpointPrefix: string, enrollmentOrIdOrRegistration: string | any, etagOrCallback?: string | ErrorCallback, deleteCallback?: ErrorCallback): void {
    let ifMatch: string;
    let suppliedCallback: ErrorCallback;
    let id: string;

    suppliedCallback = deleteCallback || (etagOrCallback instanceof Function ? etagOrCallback : undefined);
    if (!suppliedCallback) {
      throw new ArgumentError('No callback was passed.');
    }

    /*Codes_SRS_NODE_PROVISIONING_SERVICE_CLIENT_06_015: [The `deleteIndividualEnrollment` method shall throw `ReferenceError` if the `enrollmentOrId` argument is falsy.] */
    /*Codes_SRS_NODE_PROVISIONING_SERVICE_CLIENT_06_016: [The `deleteEnrollmentGroup` method shall throw `ReferenceError` if the `enrollmentGroupOrId` argument is falsy.] */
    /*Codes_SRS_NODE_PROVISIONING_SERVICE_CLIENT_06_025: [The `deleteDeviceRegistrationState` method shall throw `ReferenceError` if the `idOrRegistrationState` argument is falsy.] */
    if (!enrollmentOrIdOrRegistration) {
      throw new ReferenceError('Required parameter \'' + enrollmentOrIdOrRegistration + '\' was null or undefined when calling delete.');
    }

    if (typeof enrollmentOrIdOrRegistration === 'string') {
      id = enrollmentOrIdOrRegistration;
      /*Codes_SRS_NODE_PROVISIONING_SERVICE_CLIENT_06_040: [The `deleteIndividualEnrollment` method, if the first argument is a string, the second argument if present, must be a string or a callback, otherwise shall throw `ArgumentError`. .] */
      /*Codes_SRS_NODE_PROVISIONING_SERVICE_CLIENT_06_045: [The `deleteEnrollmentGroup` method, if the first argument is a string, the second argument if present, must be a string or a callback, otherwise shall throw `ArgumentError`.] */
      /*Codes_SRS_NODE_PROVISIONING_SERVICE_CLIENT_06_050: [The `deleteDeviceRegistrationState` method, if the first argument is a string, the second argument if present, must be a string or a callback, otherwise shall throw `ArgumentError`.] */
      if (!etagOrCallback) {
        ifMatch = undefined;
      } else if (typeof etagOrCallback === 'string') {
        /*Codes_**SRS_NODE_PROVISIONING_SERVICE_CLIENT_06_044: [** The `deleteIndividualEnrollment` method, if the first argument is a string, and the second argument is a string, shall construct an HTTP request using information supplied by the caller as follows:
          DELETE /enrollments/<uri-encoded-enrollmentOrId>?api-version=<version> HTTP/1.1
          If-Match: <second argument>
          Authorization: <sharedAccessSignature>
          */
        /*Codes_SRS_NODE_PROVISIONING_SERVICE_CLIENT_06_049: [** The `deleteEnrollmentGroup` method, if the first argument is a string, and the second argument is a string, shall construct an HTTP request using information supplied by the caller as follows:
          DELETE /enrollmentGroups/<uri-encoded-enrollmentGroupOrId>?api-version=<version> HTTP/1.1
          If-Match: <second argument>
          Authorization: <sharedAccessSignature>
          ] */
        /*Codes_SRS_NODE_PROVISIONING_SERVICE_CLIENT_06_054: [** The `deleteDeviceRegistrationState` method, if the first argument is a string, and the second argument is a string, shall construct an HTTP request using information supplied by the caller as follows:
          DELETE /registrations/<uri-encoded-idOrRegistrationState>?api-version=<version> HTTP/1.1
          If-Match: <second argument>
          Authorization: <sharedAccessSignature>
          ] */
        ifMatch = etagOrCallback;
      } else if (typeof etagOrCallback === 'function') {
        /*Codes_**SRS_NODE_PROVISIONING_SERVICE_CLIENT_06_043: [** The `deleteIndividualEnrollment` method, if the first argument is a string, and the second argument is NOT a string, shall construct an HTTP request using information supplied by the caller as follows:
          DELETE /enrollments/<uri-encoded-enrollmentOrId>?api-version=<version> HTTP/1.1
          Authorization: <sharedAccessSignature>
          */
        /*Codes_SRS_NODE_PROVISIONING_SERVICE_CLIENT_06_048: [** The `deleteEnrollmentGroup` method, if the first argument is a string, and the second argument is NOT a string, shall construct an HTTP request using information supplied by the caller as follows:
          DELETE /enrollmentGroups/<uri-encoded-enrollmentGroupOrId>?api-version=<version> HTTP/1.1
          Authorization: <sharedAccessSignature>
          ] */
        /*Codes_SRS_NODE_PROVISIONING_SERVICE_CLIENT_06_053: [** The `deleteDeviceRegistrationState` method, if the first argument is a string, and the second argument is NOT a string, shall construct an HTTP request using information supplied by the caller as follows:
          DELETE /registrations/<uri-encoded-idOrRegistrationState>?api-version=<version> HTTP/1.1
          Authorization: <sharedAccessSignature>
          ] */
        ifMatch = undefined;
        suppliedCallback = etagOrCallback;
      } else {
        throw new ArgumentError('Second argument of this delete method must be a string or function.');
      }
    } else {
      if (endpointPrefix === this._enrollmentsPrefix) {
        if (!enrollmentOrIdOrRegistration.registrationId) {
          /*Codes_SRS_NODE_PROVISIONING_SERVICE_CLIENT_06_017: [The `deleteIndividualEnrollment` method, if the first argument is an `IndividualEnrollment` object, shall throw an `ArgumentError`, if the `registrationId` property is falsy.] */
          throw new ArgumentError('Required property \'registrationId\' was null or undefined when calling delete.');
        }
        id = enrollmentOrIdOrRegistration.registrationId;
      } else if (endpointPrefix === this._enrollmentGroupsPrefix) {
        if (!enrollmentOrIdOrRegistration.enrollmentGroupId) {
          /*Codes_SRS_NODE_PROVISIONING_SERVICE_CLIENT_06_018: [The `deleteEnrollmentGroup` method, if the first argument is an `EnrollmentGroup` object, shall throw an `ArgumentError`, if the `enrollmentGroupId' property is falsy.] */
          throw new ArgumentError('Required property \'enrollmentGroupId\' was null or undefined when calling delete.');
        }
        id = enrollmentOrIdOrRegistration.enrollmentGroupId;
      } else if (endpointPrefix === this._registrationsPrefix) {
        if (!enrollmentOrIdOrRegistration.registrationId) {
          /*Codes_SRS_NODE_PROVISIONING_SERVICE_CLIENT_06_026: [The `deleteDeviceRegistrationState` method, if the first argument is a `DeviceRegistrationState` object, shall throw an `ArgumentError`, if the `registrationId' property is falsy.] */
          throw new ArgumentError('Required property \'registrationId\' was null or undefined when calling delete.');
        }
        id = enrollmentOrIdOrRegistration.registrationId;
      } else {
        throw new ArgumentError('Invalid path specified for delete operation.');
      }

      if (enrollmentOrIdOrRegistration.etag) {
        /*Codes_SRS_NODE_PROVISIONING_SERVICE_CLIENT_06_021: [The `deleteIndividualEnrollment` method, if the first argument is an `IndividualEnrollment` object, with a non-falsy `etag` property, shall construct an HTTP request using information supplied by the caller as follows:
          DELETE /enrollments/<uri-encoded-enrollmentOrIdOrRegistration.registrationId>?api-version=<version> HTTP/1.1
          If-Match: enrollmentOrIdOrRegistration.etag
          Authorization: <sharedAccessSignature>
          ] */
        /*Codes_SRS_NODE_PROVISIONING_SERVICE_CLIENT_06_022: [The `deleteEnrollmentGroup` method, if the first argument is an `EnrollmentGroup` object, with a non-falsy `etag` property, shall construct an HTTP request using information supplied by the caller as follows:
          DELETE /enrollmentGroups/<uri-encoded-enrollmentGroupOrId.enrollmentGroupId>?api-version=<version> HTTP/1.1
          If-Match: enrollmentParameter.etag
          Authorization: <sharedAccessSignature>
          ] */
        /*Codes_SRS_NODE_PROVISIONING_SERVICE_CLIENT_06_028: [** The `deleteDeviceRegistrationState` method, if the first argument is a `DeviceRegistrationState` object, with a non-falsy `etag` property, shall construct an HTTP request using information supplied by the caller as follows:
          DELETE /registrations/<uri-encoded-idOrRegistrationState.registrationId>?api-version=<version> HTTP/1.1
          If-Match: idOrRegistrationState.etag
          Authorization: <sharedAccessSignature>
          ] */
        ifMatch = enrollmentOrIdOrRegistration.etag;
      } else {
        /*Codes_SRS_NODE_PROVISIONING_SERVICE_CLIENT_06_023: [The `deleteEnrollmentGroup` method, if the first argument is an `EnrollmentGroup` object, with a falsy `etag` property, shall construct an HTTP request using information supplied by the caller as follows:
          DELETE /enrollmentGroups/<uri-encoded-enrollmentGroupOrId.enrollmentGroupId>?api-version=<version> HTTP/1.1
          Authorization: <sharedAccessSignature>
          ] */
        /*Codes_SRS_NODE_PROVISIONING_SERVICE_CLIENT_06_024: [The `deleteIndividualEnrollment` method, if the first argument is an `enrollment` object, with a falsy `etag` property, shall construct an HTTP request using information supplied by the caller as follows:
          DELETE /enrollments/<uri-encoded-enrollmentParameter.registrationId>?api-version=<version> HTTP/1.1
          Authorization: <sharedAccessSignature>
          ] */
        /*Codes_SRS_NODE_PROVISIONING_SERVICE_CLIENT_06_029: [** The `deleteDeviceRegistrationState` method, if the first argument is a `DeviceRegistrationState` object, with a falsy `etag` property, shall construct an HTTP request using information supplied by the caller as follows:
          DELETE /registrations/<uri-encoded-idOrRegistrationState.registrationId>?api-version=<version> HTTP/1.1
          Authorization: <sharedAccessSignature>
          ] */
        ifMatch = undefined;
      }
    }

    const path = endpointPrefix + encodeURIComponent(id) + this._versionQueryString();

    let httpHeaders = {};

    if (ifMatch) {
      httpHeaders['If-Match'] = ifMatch;
    }

    this._restApiClient.executeApiCall('DELETE', path, httpHeaders, null, (err) => {
      if (suppliedCallback) {
        if (err) {
          suppliedCallback(err);
        } else {
          suppliedCallback(null);
        }
      }
    });
  }

  private _get(endpointPrefix: string, id: string, getCallback: (err: Error, enrollmentOrRegistrationState?: any, response?: any) => void): void {
    /*Codes_SRS_NODE_PROVISIONING_SERVICE_CLIENT_06_030: [The `getIndividualEnrollment` method shall throw `ReferenceError` if the `id` argument is falsy.] */
    /*Codes_SRS_NODE_PROVISIONING_SERVICE_CLIENT_06_031: [The `getEnrollmentGroup` method shall throw `ReferenceError` if the `id` argument is falsy.] */
    /*Codes_SRS_NODE_PROVISIONING_SERVICE_CLIENT_06_032: [The `getDeviceRegistrationState` method shall throw `ReferenceError` if the `id` argument is falsy.] */
    if (!id) {
      throw new ReferenceError('Required parameter \'' + id + '\' was null or undefined when calling get.');
    }

    const path = endpointPrefix + encodeURIComponent(id) + this._versionQueryString();

    const httpHeaders = {
      'Accept': 'application/json'
    };
    /*Codes_SRS_NODE_PROVISIONING_SERVICE_CLIENT_06_033: [** The `getIndividualEnrollment` method shall construct an HTTP request using information supplied by the caller as follows:
      GET /enrollments/<uri-encoded-id>?api-version=<version> HTTP/1.1
      Accept: application/json
      Authorization: <sharedAccessSignature>
      ] */
    /*Codes_SRS_NODE_PROVISIONING_SERVICE_CLIENT_06_034: [** The `getEnrollmentGroup` method shall construct an HTTP request using information supplied by the caller as follows:
      GET /enrollmentGroups/<uri-encoded-id>?api-version=<version> HTTP/1.1
      Authorization: <sharedAccessSignature>
      ] */
    /*Codes_SRS_NODE_PROVISIONING_SERVICE_CLIENT_06_035: [** The `getDeviceRegistrationState` method shall construct an HTTP request using information supplied by the caller as follows:
      GET /registrations/<uri-encoded-id>?api-version=<version> HTTP/1.1
      Authorization: <sharedAccessSignature>
      ] */
    this._restApiClient.executeApiCall('GET', path, httpHeaders, null, (err, enrollmentOrRegistrationState, httpResponse) => {
      if (err) {
        getCallback(err);
      } else {
        getCallback(null, enrollmentOrRegistrationState, httpResponse);
      }
    });
  }

  /**
   * @method          module:azure-iot-provisioning-service.ProvisioningServiceClient#fromConnectionString
   * @description     Constructs a ProvisioningServiceClient object from the given connection
   *                  string using the default transport
   *                  ({@link module:azure-iothub.Http|Http}).
   * @param {String}  value       A connection string which encapsulates the
   *                              appropriate (read and/or write) ProvisioningServiceClient
   *                              permissions.
   * @returns {module:azure-iot-provisioning-service.ProvisioningServiceClient}
   */
  static fromConnectionString(value: string): ProvisioningServiceClient {
    /*Codes_SRS_NODE_PROVISIONING_SERVICE_CLIENT_06_005: [The `fromConnectionString` method shall throw `ReferenceError` if the `value` argument is falsy.]*/
    if (!value) throw new ReferenceError('value is \'' + value + '\'');

    const cn = ConnectionString.parse(value);

    const config: RestApiClient.TransportConfig = {
      host: cn.HostName,
      sharedAccessSignature: SharedAccessSignature.create(cn.HostName, cn.SharedAccessKeyName, cn.SharedAccessKey, Date.now())
    };
    /*Codes_SRS_NODE_PROVISIONING_SERVICE_CLIENT_06_006: [`fromConnectionString` method shall derive and transform the needed parts from the connection string in order to create a `config` object for the constructor (see `SRS_NODE_PROVISIONING_SERVICE_CLIENT_06_002`).] */
    /*Codes_SRS_NODE_PROVISIONING_SERVICE_CLIENT_06_007: [The `fromConnectionString` method shall return a new instance of the `ProvisioningServiceClient` object.] */
    return new ProvisioningServiceClient(config);
  }

}

export type _tsLintWorkaround = { query: QueryResult, results: BulkEnrollmentOperationResult };<|MERGE_RESOLUTION|>--- conflicted
+++ resolved
@@ -3,18 +3,11 @@
 
 'use strict';
 
-<<<<<<< HEAD
-import { errors, SharedAccessSignature, ConnectionString, encodeUriComponentStrict } from 'azure-iot-common';
-import { RestApiClient } from 'azure-iot-http-base';
-import { QuerySpecification, Query, QueryCallback } from './query';
-import { IndividualEnrollment, EnrollmentGroup, DeviceRegistrationState, BulkEnrollmentOperation, BulkEnrollmentOperationResult, AttestationMechanism } from './interfaces';
-=======
 import { errors, SharedAccessSignature, ConnectionString, httpCallbackToPromise } from 'azure-iot-common';
 import { RestApiClient } from 'azure-iot-http-base';
 import { QuerySpecification, Query, QueryResult } from './query';
-import { IndividualEnrollment, EnrollmentGroup, DeviceRegistrationState, BulkEnrollmentOperation, BulkEnrollmentOperationResult } from './interfaces';
+import { IndividualEnrollment, EnrollmentGroup, DeviceRegistrationState, BulkEnrollmentOperation, BulkEnrollmentOperationResult, AttestationMechanism } from './interfaces';
 import { ErrorCallback, errorCallbackToPromise, HttpResponseCallback, ResultWithHttpResponse } from 'azure-iot-common';
->>>>>>> 9b9eb9fa
 
 // tslint:disable-next-line:no-var-requires
 const packageJson = require('../package.json');
@@ -254,7 +247,6 @@
     }, deleteCallback);
   }
 
-<<<<<<< HEAD
   /**
    * Gets the attestation mechanism for an enrollment record.
    * @param enrollementId Unique identifier of the enrollment.
@@ -277,10 +269,7 @@
     this._restApiClient.executeApiCall('POST', path, headers, undefined, callback);
   }
 
-  private _getEnrollFunc(prefix: string, querySpecification: QuerySpecification, pageSize: number): (continuationToken: string, done: QueryCallback) => void {
-=======
   private _getEnrollFunc(prefix: string, querySpecification: QuerySpecification, pageSize: number): (continuationToken: string, done: HttpResponseCallback<QueryResult>) => void {
->>>>>>> 9b9eb9fa
     return (continuationToken, done) => {
       const path = prefix + 'query' + this._versionQueryString();
 
