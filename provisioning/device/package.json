{
  "name": "azure-iot-provisioning-device",
<<<<<<< HEAD
  "version": "1.8.0-pnp-refresh.0",
=======
  "version": "1.8.4",
>>>>>>> 8e349773
  "description": "Azure Device Provisioning SDK device client",
  "author": "Microsoft Corporation",
  "license": "MIT",
  "main": "index.js",
  "typings": "index.d.ts",
  "dependencies": {
<<<<<<< HEAD
    "azure-iot-common": "1.12.0-pnp-refresh.0",
=======
    "azure-iot-common": "1.12.4",
>>>>>>> 8e349773
    "debug": "^4.1.1",
    "machina": "^4.0.2"
  },
  "devDependencies": {
    "@types/node": "^9.6.50",
    "chai": "^4.2.0",
    "nyc": "^15.0.0",
    "mocha": "^7.1.1",
    "sinon": "^7.4.1",
    "source-map-support": "^0.5.16",
    "ts-node": "^8.6.2",
    "tslint": "^6.1.0",
    "typescript": "3.7.5"
  },
  "scripts": {
    "npmlockrefresh": "npm i --package-lock-only",
    "lint": "tslint --project . -c ../../tslint.json",
    "build": "tsc",
    "unittest-min": "tsc && nyc --reporter lcov ../../node_modules/mocha/bin/_mocha --reporter dot",
    "alltest-min": "tsc && nyc --reporter lcov ../../node_modules/mocha/bin/_mocha --reporter dot test/_*_test*.js",
    "unittest": "tsc && nyc --reporter lcov --reporter text ../../node_modules/mocha/bin/_mocha",
    "alltest": "tsc && nyc --reporter lcov --reporter text  ../../node_modules/mocha/bin/_mocha test/_*_test*.js",
    "ci": "npm -s run lint && npm -s run build && npm -s run alltest-min",
    "test": "npm -s run lint && npm -s run build && npm -s run alltest"
  },
  "nyc": {
    "exclude": [
      "coverage/**",
      "**/*.d.ts",
      "test{,s}/**",
      "test{,-*}.{js,cjs,mjs,ts}",
      "**/*{.,-}test.{js,cjs,mjs,ts}",
      "**/__tests__/**",
      "**/{ava,nyc}.config.{js,cjs,mjs}",
      "**/jest.config.{js,cjs,mjs,ts}",
      "**/{karma,rollup,webpack}.config.js",
      "**/{babel.config,.eslintrc,.mocharc}.{js,cjs}"
    ],
    "extension": [
      ".ts",
      ".tsx"
    ],
    "check-coverage": true,
    "lines": 89,
    "functions": 82,
    "branches": 81,
    "statements": 89
  },
  "mocha": {
    "require": [
      "ts-node/register",
      "source-map-support/register"
    ],
    "full-trace": true,
    "bail": true,
    "spec": "test/**/_*_test.js"
  },
  "engines": {
    "node": ">= 10.0.0"
  },
  "repository": {
    "type": "git",
    "url": "git+https://github.com/Azure/azure-iot-sdk-node.git"
  },
  "bugs": {
    "url": "https://github.com/Azure/azure-iot-sdk-node/issues"
  },
  "homepage": "https://github.com/Azure/azure-iot-sdk-node#readme"
}<|MERGE_RESOLUTION|>--- conflicted
+++ resolved
@@ -1,21 +1,13 @@
 {
   "name": "azure-iot-provisioning-device",
-<<<<<<< HEAD
-  "version": "1.8.0-pnp-refresh.0",
-=======
   "version": "1.8.4",
->>>>>>> 8e349773
   "description": "Azure Device Provisioning SDK device client",
   "author": "Microsoft Corporation",
   "license": "MIT",
   "main": "index.js",
   "typings": "index.d.ts",
   "dependencies": {
-<<<<<<< HEAD
-    "azure-iot-common": "1.12.0-pnp-refresh.0",
-=======
     "azure-iot-common": "1.12.4",
->>>>>>> 8e349773
     "debug": "^4.1.1",
     "machina": "^4.0.2"
   },
