{
  "name": "azure-iot-provisioning-device-ts-samples",
  "version": "0.0.1",
  "description": "Azure IoT SDK - Provisioning Device Client typescript samples",
  "author": "Microsoft Corporation",
  "license": "MIT",
  "dependencies": {
<<<<<<< HEAD
    "azure-iot-device": "1.12.0-preview.1",
    "azure-iot-device-amqp": "1.12.0-preview.1",
    "azure-iot-device-http": "1.12.0-preview.1",
    "azure-iot-device-mqtt": "1.12.0-preview.1",
    "azure-iot-provisioning-device": "1.8.0-preview.1",
    "azure-iot-provisioning-device-amqp": "1.8.0-preview.1",
    "azure-iot-provisioning-device-http": "1.8.0-preview.1",
    "azure-iot-provisioning-device-mqtt": "1.8.0-preview.1",
    "azure-iot-security-symmetric-key": "1.8.0-preview.1",
    "azure-iot-security-tpm": "1.8.0-preview.1",
    "azure-iot-security-x509": "1.8.0-preview.1"
=======
    "azure-iot-device": "1.12.0",
    "azure-iot-device-amqp": "1.11.0",
    "azure-iot-device-http": "1.11.0",
    "azure-iot-device-mqtt": "1.11.0",
    "azure-iot-provisioning-device": "1.7.0",
    "azure-iot-provisioning-device-amqp": "1.7.0",
    "azure-iot-provisioning-device-http": "1.7.0",
    "azure-iot-provisioning-device-mqtt": "1.6.0",
    "azure-iot-security-symmetric-key": "1.6.0",
    "azure-iot-security-tpm": "1.7.0",
    "azure-iot-security-x509": "1.6.0"
>>>>>>> 4f7d5db5
  },
  "scripts": {
    "lint": "tslint --project . -c ../../../tslint.json",
    "build": "tsc",
    "test": "mocha ./lib/*.tests.js"
  },
  "engines": {
    "node": ">= 8.0.0"
  },
  "repository": {
    "type": "git",
    "url": "git+https://github.com/Azure/azure-iot-sdk-node.git"
  },
  "bugs": {
    "url": "https://github.com/Azure/azure-iot-sdk-node/issues"
  },
  "homepage": "https://github.com/Azure/azure-iot-sdk-node#readme"
}<|MERGE_RESOLUTION|>--- conflicted
+++ resolved
@@ -5,7 +5,6 @@
   "author": "Microsoft Corporation",
   "license": "MIT",
   "dependencies": {
-<<<<<<< HEAD
     "azure-iot-device": "1.12.0-preview.1",
     "azure-iot-device-amqp": "1.12.0-preview.1",
     "azure-iot-device-http": "1.12.0-preview.1",
@@ -17,19 +16,6 @@
     "azure-iot-security-symmetric-key": "1.8.0-preview.1",
     "azure-iot-security-tpm": "1.8.0-preview.1",
     "azure-iot-security-x509": "1.8.0-preview.1"
-=======
-    "azure-iot-device": "1.12.0",
-    "azure-iot-device-amqp": "1.11.0",
-    "azure-iot-device-http": "1.11.0",
-    "azure-iot-device-mqtt": "1.11.0",
-    "azure-iot-provisioning-device": "1.7.0",
-    "azure-iot-provisioning-device-amqp": "1.7.0",
-    "azure-iot-provisioning-device-http": "1.7.0",
-    "azure-iot-provisioning-device-mqtt": "1.6.0",
-    "azure-iot-security-symmetric-key": "1.6.0",
-    "azure-iot-security-tpm": "1.7.0",
-    "azure-iot-security-x509": "1.6.0"
->>>>>>> 4f7d5db5
   },
   "scripts": {
     "lint": "tslint --project . -c ../../../tslint.json",
