{
  "name": "azure-iot-provisioning-device-ts-samples",
  "version": "0.0.1",
  "description": "Azure IoT SDK - Provisioning Device Client typescript samples",
  "author": "Microsoft Corporation",
  "license": "MIT",
  "dependencies": {
<<<<<<< HEAD
    "azure-iot-device": "1.12.0-pnp-refresh.0",
    "azure-iot-device-amqp": "1.12.0-pnp-refresh.0",
    "azure-iot-device-http": "1.12.0-pnp-refresh.0",
    "azure-iot-device-mqtt": "1.12.0-pnp-refresh.0",
    "azure-iot-provisioning-device": "1.8.0-pnp-refresh.0",
    "azure-iot-provisioning-device-amqp": "1.8.0-pnp-refresh.0",
    "azure-iot-provisioning-device-http": "1.8.0-pnp-refresh.0",
    "azure-iot-provisioning-device-mqtt": "1.8.0-pnp-refresh.0",
    "azure-iot-security-symmetric-key": "1.8.0-pnp-refresh.0",
    "azure-iot-security-tpm": "1.8.0-pnp-refresh.0",
    "azure-iot-security-x509": "1.8.0-pnp-refresh.0"
=======
    "azure-iot-device": "1.17.0",
    "azure-iot-device-amqp": "1.13.0",
    "azure-iot-device-http": "1.13.0",
    "azure-iot-device-mqtt": "1.15.0",
    "azure-iot-provisioning-device": "1.8.4",
    "azure-iot-provisioning-device-amqp": "1.8.4",
    "azure-iot-provisioning-device-http": "1.8.4",
    "azure-iot-provisioning-device-mqtt": "1.7.4",
    "azure-iot-security-symmetric-key": "1.7.4",
    "azure-iot-security-tpm": "1.8.4",
    "azure-iot-security-x509": "1.7.4"
  },
  "devDependencies": {
    "tslint": "^6.1.0",
    "typescript": "3.7.5"
>>>>>>> 8e349773
  },
  "scripts": {
    "npmlockrefresh": "npm i --package-lock-only",
    "lint": "tslint --project . -c ../../../tslint.json",
    "build": "tsc",
    "test": "mocha ./dist/*.tests.js"
  },
  "engines": {
    "node": ">= 10.0.0"
  },
  "repository": {
    "type": "git",
    "url": "git+https://github.com/Azure/azure-iot-sdk-node.git"
  },
  "bugs": {
    "url": "https://github.com/Azure/azure-iot-sdk-node/issues"
  },
  "homepage": "https://github.com/Azure/azure-iot-sdk-node#readme"
}<|MERGE_RESOLUTION|>--- conflicted
+++ resolved
@@ -5,19 +5,6 @@
   "author": "Microsoft Corporation",
   "license": "MIT",
   "dependencies": {
-<<<<<<< HEAD
-    "azure-iot-device": "1.12.0-pnp-refresh.0",
-    "azure-iot-device-amqp": "1.12.0-pnp-refresh.0",
-    "azure-iot-device-http": "1.12.0-pnp-refresh.0",
-    "azure-iot-device-mqtt": "1.12.0-pnp-refresh.0",
-    "azure-iot-provisioning-device": "1.8.0-pnp-refresh.0",
-    "azure-iot-provisioning-device-amqp": "1.8.0-pnp-refresh.0",
-    "azure-iot-provisioning-device-http": "1.8.0-pnp-refresh.0",
-    "azure-iot-provisioning-device-mqtt": "1.8.0-pnp-refresh.0",
-    "azure-iot-security-symmetric-key": "1.8.0-pnp-refresh.0",
-    "azure-iot-security-tpm": "1.8.0-pnp-refresh.0",
-    "azure-iot-security-x509": "1.8.0-pnp-refresh.0"
-=======
     "azure-iot-device": "1.17.0",
     "azure-iot-device-amqp": "1.13.0",
     "azure-iot-device-http": "1.13.0",
@@ -33,7 +20,6 @@
   "devDependencies": {
     "tslint": "^6.1.0",
     "typescript": "3.7.5"
->>>>>>> 8e349773
   },
   "scripts": {
     "npmlockrefresh": "npm i --package-lock-only",
