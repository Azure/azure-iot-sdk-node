{
  "name": "azure-iot-provisioning-device-ts-samples",
  "version": "0.0.1",
  "description": "Azure IoT SDK - Provisioning Device Client typescript samples",
  "author": "Microsoft Corporation",
  "license": "MIT",
  "dependencies": {
<<<<<<< HEAD
    "azure-iot-device": "1.12.0-preview.2",
    "azure-iot-device-amqp": "1.12.0-preview.2",
    "azure-iot-device-http": "1.12.0-preview.2",
    "azure-iot-device-mqtt": "1.12.0-preview.2",
    "azure-iot-provisioning-device": "1.8.0-preview.2",
    "azure-iot-provisioning-device-amqp": "1.8.0-preview.2",
    "azure-iot-provisioning-device-http": "1.8.0-preview.2",
    "azure-iot-provisioning-device-mqtt": "1.8.0-preview.2",
    "azure-iot-security-symmetric-key": "1.8.0-preview.2",
    "azure-iot-security-tpm": "1.8.0-preview.2",
    "azure-iot-security-x509": "1.8.0-preview.2"
=======
    "azure-iot-device": "1.13.0",
    "azure-iot-device-amqp": "1.12.0",
    "azure-iot-device-http": "1.12.0",
    "azure-iot-device-mqtt": "1.12.0",
    "azure-iot-provisioning-device": "1.8.0",
    "azure-iot-provisioning-device-amqp": "1.8.0",
    "azure-iot-provisioning-device-http": "1.8.0",
    "azure-iot-provisioning-device-mqtt": "1.7.0",
    "azure-iot-security-symmetric-key": "1.7.0",
    "azure-iot-security-tpm": "1.8.0",
    "azure-iot-security-x509": "1.7.0"
>>>>>>> 4d8f1611
  },
  "scripts": {
    "npmlockrefresh": "npm i --package-lock-only",
    "lint": "tslint --project . -c ../../../tslint.json",
    "build": "tsc",
    "test": "mocha ./lib/*.tests.js"
  },
  "engines": {
    "node": ">= 10.0.0"
  },
  "repository": {
    "type": "git",
    "url": "git+https://github.com/Azure/azure-iot-sdk-node.git"
  },
  "bugs": {
    "url": "https://github.com/Azure/azure-iot-sdk-node/issues"
  },
  "homepage": "https://github.com/Azure/azure-iot-sdk-node#readme"
}<|MERGE_RESOLUTION|>--- conflicted
+++ resolved
@@ -5,19 +5,6 @@
   "author": "Microsoft Corporation",
   "license": "MIT",
   "dependencies": {
-<<<<<<< HEAD
-    "azure-iot-device": "1.12.0-preview.2",
-    "azure-iot-device-amqp": "1.12.0-preview.2",
-    "azure-iot-device-http": "1.12.0-preview.2",
-    "azure-iot-device-mqtt": "1.12.0-preview.2",
-    "azure-iot-provisioning-device": "1.8.0-preview.2",
-    "azure-iot-provisioning-device-amqp": "1.8.0-preview.2",
-    "azure-iot-provisioning-device-http": "1.8.0-preview.2",
-    "azure-iot-provisioning-device-mqtt": "1.8.0-preview.2",
-    "azure-iot-security-symmetric-key": "1.8.0-preview.2",
-    "azure-iot-security-tpm": "1.8.0-preview.2",
-    "azure-iot-security-x509": "1.8.0-preview.2"
-=======
     "azure-iot-device": "1.13.0",
     "azure-iot-device-amqp": "1.12.0",
     "azure-iot-device-http": "1.12.0",
@@ -29,7 +16,6 @@
     "azure-iot-security-symmetric-key": "1.7.0",
     "azure-iot-security-tpm": "1.8.0",
     "azure-iot-security-x509": "1.7.0"
->>>>>>> 4d8f1611
   },
   "scripts": {
     "npmlockrefresh": "npm i --package-lock-only",
