--- conflicted
+++ resolved
@@ -80,11 +80,7 @@
     if (err) {
       done(err);
     } else {
-<<<<<<< HEAD
       done(null, JSON.stringify(body), { statusCode: statusCode, headers: { 'Content-Type': 'application/json' } });
-=======
-      done(null, JSON.stringify(body), { statusCode: statusCode, headers: { 'content-type': 'application/json' } });
->>>>>>> 82cbbbc7
     }
   };
 
