--- conflicted
+++ resolved
@@ -8,16 +8,10 @@
 
 declare class Client extends EventEmitter {
     constructor(transport: Client.Transport);
-<<<<<<< HEAD
-    open(done: (err: Error, result?: results.Connected) => void): void;
-    close(done: (err: Error) => void): void;
-    send(deviceId: string, message: Message | Message.BufferConvertible, done: (err: Error, result?: results.MessageEnqueued) => void): void;
-    invokeDeviceMethod(deviceId: string, methodParams: DeviceMethodParams, done?: (err: Error, result?: any, response?: any) => void): void;
-=======
     open(done?: (err: Error, result?: results.Connected) => void): void;
     close(done?: (err: Error) => void): void;
     send(deviceId: string, message: Message | Message.BufferConvertible, done?: (err: Error, result?: results.MessageEnqueued) => void): void;
->>>>>>> 995486ee
+    invokeDeviceMethod(deviceId: string, methodParams: DeviceMethodParams, done?: (err: Error, result?: any, response?: any) => void): void;
     getFeedbackReceiver(done: (err: Error, receiver?: Client.ServiceReceiver) => void): void;
     getFileNotificationReceiver(done: (err: Error, receiver?: Client.ServiceReceiver) => void): void;
 
