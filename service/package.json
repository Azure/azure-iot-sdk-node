--- conflicted
+++ resolved
@@ -30,20 +30,11 @@
   },
   "scripts": {
     "lint": "tslint --exclude ./samples --project . -c ../tslint.json",
-<<<<<<< HEAD
-    "typings": "typings install",
-    "build": "npm run typings && tsc",
-    "unittest-min": "istanbul cover --report none node_modules/mocha/bin/_mocha -- --exit --reporter dot test/_*_test.js",
-    "alltest-min": "istanbul cover --report none node_modules/mocha/bin/_mocha -- --exit --reporter dot test/_*_test*.js",
-    "unittest": "istanbul cover node_modules/mocha/bin/_mocha -- --exit --reporter spec test/_*_test.js",
-    "alltest": "istanbul cover node_modules/mocha/bin/_mocha -- --exit --reporter spec test/_*_test*.js",
-=======
     "build": "tsc",
     "unittest-min": "istanbul cover --report none node_modules/mocha/bin/_mocha -- --reporter dot test/_*_test.js",
     "alltest-min": "istanbul cover --report none node_modules/mocha/bin/_mocha -- --reporter dot test/_*_test*.js",
     "unittest": "istanbul cover node_modules/mocha/bin/_mocha -- --reporter spec test/_*_test.js",
     "alltest": "istanbul cover node_modules/mocha/bin/_mocha -- --reporter spec test/_*_test*.js",
->>>>>>> 5390b614
     "ci": "npm -s run lint && npm -s run build && npm -s run alltest-min && npm -s run check-cover",
     "test": "npm -s run lint && npm -s run build && npm -s run unittest",
     "check-cover": "istanbul check-coverage --statements 97 --branches 93  --lines 98 --functions 93",
