{
  "name": "registry_sample",
  "version": "0.0.1",
  "private": true,
  "main": "registry_sample.js",
  "author": "Microsoft Corp.",
  "license": "MIT",
  "dependencies": {
<<<<<<< HEAD
    "azure-iothub": "1.8.2",
    "azure-storage": "^2.8.1",
    "websocket-stream": "^5.1.2"
=======
    "azure-iothub": "1.9.0",
    "azure-storage": "^2.8.1"
>>>>>>> 82cbbbc7
  }
}<|MERGE_RESOLUTION|>--- conflicted
+++ resolved
@@ -6,13 +6,8 @@
   "author": "Microsoft Corp.",
   "license": "MIT",
   "dependencies": {
-<<<<<<< HEAD
-    "azure-iothub": "1.8.2",
+    "azure-iothub": "1.9.0",
     "azure-storage": "^2.8.1",
     "websocket-stream": "^5.1.2"
-=======
-    "azure-iothub": "1.9.0",
-    "azure-storage": "^2.8.1"
->>>>>>> 82cbbbc7
   }
 }