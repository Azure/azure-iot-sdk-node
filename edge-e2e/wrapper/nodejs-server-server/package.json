--- conflicted
+++ resolved
@@ -17,21 +17,12 @@
   "dependencies": {
     "async": "^2.6.2",
     "azure-event-hubs": "0.0.8",
-<<<<<<< HEAD
     "azure-iot-common": "1.12.0-preview.1",
     "azure-iot-device": "1.12.0-preview.1",
     "azure-iot-device-amqp": "1.12.0-preview.1",
     "azure-iot-device-http": "1.12.0-preview.1",
     "azure-iot-device-mqtt": "1.12.0-preview.1",
     "azure-iothub": "1.12.0-preview.1",
-=======
-    "azure-iot-common": "1.11.0",
-    "azure-iot-device": "1.12.0",
-    "azure-iot-device-amqp": "1.11.0",
-    "azure-iot-device-http": "1.11.0",
-    "azure-iot-device-mqtt": "1.11.0",
-    "azure-iothub": "1.11.0",
->>>>>>> 4f7d5db5
     "bluebird": "^3.5.2",
     "connect": "^3.2.0",
     "js-yaml": "^3.13.1",
