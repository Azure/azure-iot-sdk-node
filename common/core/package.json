--- conflicted
+++ resolved
@@ -1,10 +1,6 @@
 {
   "name": "azure-iot-common",
-<<<<<<< HEAD
-  "version": "1.12.0-preview.2",
-=======
   "version": "1.12.0",
->>>>>>> 4d8f1611
   "description": "Common components shared by Azure IoT device and service SDKs",
   "author": "Microsoft Corporation",
   "license": "MIT",
