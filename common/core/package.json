--- conflicted
+++ resolved
@@ -1,10 +1,6 @@
 {
   "name": "azure-iot-common",
-<<<<<<< HEAD
-  "version": "1.12.0-pnp-refresh.0",
-=======
   "version": "1.12.4",
->>>>>>> 1a9cefec
   "description": "Common components shared by Azure IoT device and service SDKs",
   "author": "Microsoft Corporation",
   "license": "MIT",
