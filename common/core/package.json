{
  "name": "azure-iot-common",
<<<<<<< HEAD
  "version": "1.12.0-preview.1",
=======
  "version": "1.11.0",
>>>>>>> 4f7d5db5
  "description": "Common components shared by Azure IoT device and service SDKs",
  "author": "Microsoft Corporation",
  "license": "MIT",
  "main": "common.js",
  "typings": "common.d.ts",
  "dependencies": {
    "debug": "^4.1.1",
    "getos": "^3.1.1"
  },
  "devDependencies": {
    "@types/getos": "^3.0.0",
    "@types/node": "^9.6.50",
    "chai": "^4.2.0",
    "istanbul": "^0.4.5",
    "mocha": "^5.2.0",
    "sinon": "^7.4.1",
    "tslint": "^5.18.0",
    "typescript": "2.9.2"
  },
  "scripts": {
    "lint": "tslint --project . -c ../../tslint.json",
    "build": "tsc",
    "unittest-min": "istanbul cover --report none ../../node_modules/mocha/bin/_mocha -- --reporter dot test/_*_test.js",
    "alltest-min": "istanbul cover ../../node_modules/mocha/bin/_mocha -- --reporter dot test/_*_test*.js",
    "unittest": "istanbul cover ../../node_modules/mocha/bin/_mocha -- --reporter spec test/_*_test.js",
    "alltest": "istanbul cover ../../node_modules/mocha/bin/_mocha -- --reporter spec test/_*_test*.js",
    "ci": "npm -s run lint && npm -s run build && npm -s run alltest-min && npm -s run check-cover",
    "test": "npm -s run lint && npm -s run build && npm -s run unittest",
    "check-cover": "istanbul check-coverage --statements 98 --branches 96 --functions 98 --lines 99"
  },
  "engines": {
    "node": ">= 8.0.0"
  },
  "repository": {
    "type": "git",
    "url": "git+https://github.com/Azure/azure-iot-sdk-node.git"
  },
  "bugs": {
    "url": "https://github.com/Azure/azure-iot-sdk-node/issues"
  },
  "homepage": "https://github.com/Azure/azure-iot-sdk-node#readme"
}<|MERGE_RESOLUTION|>--- conflicted
+++ resolved
@@ -1,10 +1,6 @@
 {
   "name": "azure-iot-common",
-<<<<<<< HEAD
   "version": "1.12.0-preview.1",
-=======
-  "version": "1.11.0",
->>>>>>> 4f7d5db5
   "description": "Common components shared by Azure IoT device and service SDKs",
   "author": "Microsoft Corporation",
   "license": "MIT",
