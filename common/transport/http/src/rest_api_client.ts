// Copyright (c) Microsoft. All rights reserved.
// Licensed under the MIT license. See LICENSE file in the project root for full license information.

'use strict';

import { anHourFromNow, errors, SharedAccessSignature, X509 } from 'azure-iot-common';
import { Http as HttpBase, HttpRequestOptions } from './http';
import  * as uuid from 'uuid';
import { ClientRequest } from 'http';
import dbg = require('debug');
const debug = dbg('azure-iot-http-base.RestApiClient');



/**
 * @private
 */
export type HttpMethodVerb = 'GET' | 'POST' | 'PUT' | 'PATCH' | 'DELETE';

/**
 * @private
 */
export interface HttpTransportError extends Error {
  response?: any;
  responseBody?: any;
}

/**
 * @private
 * @class       module:azure-iothub.RestApiClient
 * @classdesc   Constructs an {@linkcode RestApiClient} object that can be used to make REST calls to the IoT Hub service.
 *
 * @instance    {Object}  config              The configuration object that should be used to connect to the IoT Hub service.
 * @instance    {Object}  httpRequestBuilder  OPTIONAL: The base http transport object. `azure-iot-common.Http` will be used if no argument is provided.
 *
 * @throws {ReferenceError}  If the config argument is falsy
 * @throws {ArgumentError}   If the config argument is missing a host or sharedAccessSignature error
 */
export class RestApiClient {
  private _config: RestApiClient.TransportConfig;
  private _http: HttpBase;
  private _userAgent: string;

  constructor(config: RestApiClient.TransportConfig, userAgent: string, httpRequestBuilder?: HttpBase) {
    /*Codes_SRS_NODE_IOTHUB_REST_API_CLIENT_16_001: [The `RestApiClient` constructor shall throw a `ReferenceError` if config is falsy.]*/
    if (!config) throw new ReferenceError('config cannot be \'' + config + '\'');
    /*Codes_SRS_NODE_IOTHUB_REST_API_CLIENT_16_002: [The `RestApiClient` constructor shall throw an `ArgumentError` if config is missing a `host` property.]*/
    if (!config.host) throw new errors.ArgumentError('config.host cannot be \'' + config.host + '\'');
    /*Codes_SRS_NODE_IOTHUB_REST_API_CLIENT_18_001: [The `RestApiClient` constructor shall throw a `ReferenceError` if `userAgent` is falsy.]*/
    if (!userAgent) throw new ReferenceError('userAgent cannot be \'' + userAgent + '\'');

    this._config = config;
    this._userAgent = userAgent;

    /*Codes_SRS_NODE_IOTHUB_REST_API_CLIENT_16_003: [The `RestApiClient` constructor shall use `azure-iot-common.Http` as the internal HTTP client if the `httpBase` argument is `undefined`.]*/
    /*Codes_SRS_NODE_IOTHUB_REST_API_CLIENT_16_004: [The `RestApiClient` constructor shall use the value of the `httpBase` argument as the internal HTTP client if present.]*/
    this._http = httpRequestBuilder || new HttpBase();
  }

  /**
   * @method             module:azure-iothub.RestApiClient.executeApiCall
   * @description        Creates an HTTP request, sends it and parses the response, then call the callback with the resulting object.
   *
   * @param {Function}   method        The HTTP method that should be used.
   * @param {Function}   path          The path for the HTTP request.
   * @param {Function}   headers       Headers to add to the request on top of the defaults (Authorization, Request-Id and User-Agent will be populated automatically).
   * @param {Function}   requestBody   Body of the HTTP request.
   * @param {Function}   timeout       [optional] Custom timeout value.
   * @param {Function}   done          Called when a response has been received or if an error happened.
   *
   * @throws {ReferenceError} If the method or path arguments are falsy.
   * @throws {TypeError}      If the type of the requestBody is not a string when Content-Type is text/plain
   */
  executeApiCall(
    method: HttpMethodVerb,
    path: string,
    headers: { [key: string]: any },
    requestBody: any,
    timeout?: number | HttpRequestOptions | RestApiClient.ResponseCallback,
    requestOptions?: HttpRequestOptions | number | RestApiClient.ResponseCallback,
    done?: RestApiClient.ResponseCallback): void {
    /*Codes_SRS_NODE_IOTHUB_REST_API_CLIENT_16_005: [The `executeApiCall` method shall throw a `ReferenceError` if the `method` argument is falsy.]*/
    if (!method) throw new ReferenceError('method cannot be \'' + method + '\'');
    /*Codes_SRS_NODE_IOTHUB_REST_API_CLIENT_16_006: [The `executeApiCall` method shall throw a `ReferenceError` if the `path` argument is falsy.]*/
    if (!path) throw new ReferenceError('path cannot be \'' + path + '\'');

    /*Codes_SRS_NODE_IOTHUB_REST_API_CLIENT_16_029: [If `done` is `undefined` and the `timeout` argument is a function, `timeout` should be used as the callback and mark `requestOptions` and `timeout` as `undefined`.]*/
    if (done === undefined && typeof(timeout) === 'function') {
      done = timeout;
      requestOptions = timeout = undefined;
    }

    /*Codes_SRS_NODE_IOTHUB_REST_API_CLIENT_13_001: [** If `done` is `undefined` and the `requestOptions` argument is a function, then `requestOptions` should be used as the callback and mark `requestOptions` as `undefined`.*/
    if (done === undefined && typeof(requestOptions) === 'function') {
      done = requestOptions;
      requestOptions = undefined;
    }

    /*Codes_SRS_NODE_IOTHUB_REST_API_CLIENT_13_002: [** If `timeout` is an object and `requestOptions` is `undefined`, then assign `timeout` to `requestOptions` and mark `timeout` as `undefined`.*/
    if (typeof(timeout) === 'object' && requestOptions === undefined) {
      requestOptions = timeout;
      timeout = undefined;
    }

    /*Codes_SRS_NODE_IOTHUB_REST_API_CLIENT_16_007: [The `executeApiCall` method shall add the following headers to the request:
    - Authorization: <this.sharedAccessSignature>
    - Request-Id: <guid>
    - User-Agent: <version string>]*/
    let httpHeaders: any = headers || {};
    if (this._config.sharedAccessSignature) {
      httpHeaders.Authorization = (typeof(this._config.sharedAccessSignature) === 'string') ? this._config.sharedAccessSignature as string : (this._config.sharedAccessSignature as SharedAccessSignature).extend(anHourFromNow());
    }
    httpHeaders['Request-Id'] = uuid.v4();
    httpHeaders['User-Agent'] = this._userAgent;

    let requestBodyString: string;

    if (requestBody) {
      /*Codes_SRS_NODE_IOTHUB_REST_API_CLIENT_16_035: [If there's is a `Content-Type` header and its value is `application/json; charset=utf-8` and the `requestBody` argument is a `string` it shall be used as is as the body of the request.]*/
      /*Codes_SRS_NODE_IOTHUB_REST_API_CLIENT_16_031: [If there's is a `Content-Type` header and its value is `application/json; charset=utf-8` and the `requestBody` argument is not a `string`, the body of the request shall be stringified using `JSON.stringify()`.]*/
      if (!!headers['Content-Type'] && headers['Content-Type'].indexOf('application/json') >= 0) {
        if (typeof requestBody === 'string') {
          requestBodyString = requestBody;
        } else {
          requestBodyString = JSON.stringify(requestBody);
        }
      } else if (!!headers['Content-Type'] && headers['Content-Type'].indexOf('text/plain') >= 0) {
        if (typeof requestBody !== 'string') {
          /*Codes_SRS_NODE_IOTHUB_REST_API_CLIENT_16_033: [The `executeApiCall` shall throw a `TypeError` if there's is a `Content-Type` header and its value is `text/plain; charset=utf-8` and the `body` argument is not a string.]*/
          throw new TypeError('requestBody must be a string');
        } else {
          /*Codes_SRS_NODE_IOTHUB_REST_API_CLIENT_16_032: [If there's is a `Content-Type` header and its value is `text/plain; charset=utf-8`, the `requestBody` argument shall be used.]*/
          requestBodyString = requestBody;
        }
      }

      /*Codes_SRS_NODE_IOTHUB_REST_API_CLIENT_16_036: [The `executeApiCall` shall set the `Content-Length` header to the length of the serialized value of `requestBody` if it is truthy.]*/
      const requestBodyStringSizeInBytes = Buffer.byteLength(requestBodyString, 'utf8');
      headers['Content-Length'] = requestBodyStringSizeInBytes;
    }

    const requestCallback = (err, responseBody, response) =>  {
      debug(method + ' call to ' + path + ' returned ' + (err ? err : 'success'));
      if (err) {
        if (response) {
          /*Codes_SRS_NODE_IOTHUB_REST_API_CLIENT_16_010: [If the HTTP request fails with an error code >= 300 the `executeApiCall` method shall translate the HTTP error into a transport-agnostic error using the `translateError` method and call the `done` callback with the resulting error as the only argument.]*/
          done(RestApiClient.translateError(responseBody, response));
        } else {
          /*Codes_SRS_NODE_IOTHUB_REST_API_CLIENT_16_011: [If the HTTP request fails without an HTTP error code the `executeApiCall` shall call the `done` callback with the error itself as the only argument.]*/
          done(err);
        }
      } else {
<<<<<<< HEAD
        /*Codes_SRS_NODE_IOTHUB_REST_API_CLIENT_16_009: [If the HTTP request is successful the `executeApiCall` method shall parse the JSON response received and call the `done` callback with a `null` first argument, the parsed result as a second argument and the HTTP response object itself as a third argument.]*/
        /*Codes_SRS_NODE_IOTHUB_REST_API_CLIENT_16_038: [If the HTTP request is successful and the `content-type` is not set or is set to something else than `application/json`, the `executeApiCall` method shall use the body of the response as is for the `result` object.]*/
        let result = responseBody;
        const contentTypeHeader = response.headers ? response.headers['content-type'] || response.headers['Content-Type'] : undefined;
        if (responseBody && contentTypeHeader && contentTypeHeader.indexOf('application/json') >= 0) {
          /*Codes_SRS_NODE_IOTHUB_REST_API_CLIENT_16_037: [If the HTTP request is successful and the `content-type` header of the response starts with `application/json` the `executeApiCall` method shall parse the body of the response and provide the `result` as an object.]*/
          result = JSON.parse(responseBody);
        }
        done(null, result || '', response);
=======
        /*Codes_SRS_NODE_IOTHUB_REST_API_CLIENT_16_009: [If the HTTP request is successful and the content-type header contains `application/json` the `executeApiCall` method shall parse the JSON response received and call the `done` callback with a `null` first argument, the parsed result as a second argument and the HTTP response object itself as a third argument.]*/
        let result = '';
        let parseError = null;
        /*Codes_SRS_NODE_IOTHUB_REST_API_CLIENT_16_037: [If parsing the body of the HTTP response as JSON fails, the `done` callback shall be called with the SyntaxError thrown as a first argument, an `undefined` second argument, and the HTTP response object itself as a third argument.]*/
        const expectJson = response.headers && response.headers['content-type'] && response.headers['content-type'].indexOf('application/json') >= 0;
        if (responseBody && expectJson) {
          try {
            result = JSON.parse(responseBody);
          } catch (ex) {
            if (ex instanceof SyntaxError) {
              parseError = ex;
              result = undefined;
            } else {
              throw ex;
            }
          }
        }
        done(parseError, result, response);
>>>>>>> 82cbbbc7
      }
    };

    /*Codes_SRS_NODE_IOTHUB_REST_API_CLIENT_16_008: [The `executeApiCall` method shall build the HTTP request using the arguments passed by the caller.]*/
    let request: ClientRequest;
    if (!!this._config.x509) {
      /* Codes_SRS_NODE_IOTHUB_REST_API_CLIENT_18_002: [ If an `x509` cert was passed into the constructor via the `config` object, `executeApiCall` shall use it to establish the TLS connection. ] */
       request = this._http.buildRequest(method, path, httpHeaders, this._config.host, this._config.x509, requestCallback);
    } else {
      /*Codes_SRS_NODE_IOTHUB_REST_API_CLIENT_13_003: [** If `requestOptions` is not falsy then it shall be passed to the `buildRequest` function.*/
      if (requestOptions) {
        request = this._http.buildRequest(
          method, path, httpHeaders, this._config.host,
          requestOptions as HttpRequestOptions, requestCallback
        );
      } else {
        request = this._http.buildRequest(method, path, httpHeaders, this._config.host, requestCallback);
      }
    }

    /*Codes_SRS_NODE_IOTHUB_REST_API_CLIENT_16_030: [If `timeout` is defined and is not a function, the HTTP request timeout shall be adjusted to match the value of the argument.]*/
    if (timeout) {
      request.setTimeout(timeout as number);
    }

    debug('sending ' + method + ' call to ' + path);
    if (requestBodyString) {
      debug('with body ' + requestBodyString);
      request.write(requestBodyString);
    }

    request.end();
  }

  /**
   * @method             module:azure-iothub.RestApiClient.updateSharedAccessSignature
   * @description        Updates the shared access signature used to authentify API calls.
   *
   * @param  {string}          sharedAccessSignature  The new shared access signature that should be used.
   *
   * @throws {ReferenceError}  If the new sharedAccessSignature is falsy.
   */
  updateSharedAccessSignature(sharedAccessSignature: string | SharedAccessSignature): void {
    /*Codes_SRS_NODE_IOTHUB_REST_API_CLIENT_16_034: [The `updateSharedAccessSignature` method shall throw a `ReferenceError` if the `sharedAccessSignature` argument is falsy.]*/
    if (!sharedAccessSignature) throw new ReferenceError('sharedAccessSignature cannot be \'' + sharedAccessSignature + '\'');

    /*Codes_SRS_NODE_IOTHUB_REST_API_CLIENT_16_028: [The `updateSharedAccessSignature` method shall update the `sharedAccessSignature` configuration parameter that is used in the `Authorization` header of all HTTP requests.]*/
    this._config.sharedAccessSignature = sharedAccessSignature;
  }

  /**
   * @private
   */
  setOptions(options: any): void {
    /*Codes_SRS_NODE_IOTHUB_REST_API_CLIENT_18_003: [ `setOptions` shall call `this._http.setOptions` passing the same parameters ]*/
    this._http.setOptions(options);
  }

  /**
   * @method             module:azure-iothub.RestApiClient.translateError
   * @description        Translates an HTTP error into a transport-agnostic error.
   *
   * @param {string}   body        The HTTP error response body.
   * @param {string}   response    The HTTP response itself.
   *
   */
  /*Codes_SRS_NODE_IOTHUB_REST_API_CLIENT_16_027: [`translateError` shall accept 2 arguments:
  - the body of  the HTTP response, containing the explanation of why the request failed.
  - the HTTP response object itself.]*/
  static translateError(body: any, response: any): HttpTransportError {
    /*Codes_SRS_NODE_IOTHUB_REST_API_CLIENT_16_012: [Any error object returned by `translateError` shall inherit from the generic `Error` Javascript object and have 3 properties:
    - `response` shall contain the `IncomingMessage` object returned by the HTTP layer.
    - `reponseBody` shall contain the content of the HTTP response.
    - `message` shall contain a human-readable error message.]*/
    let error: HttpTransportError;
    const errorContent = HttpBase.parseErrorBody(body);
    const message = errorContent ? errorContent.message : 'Error: ' + body;

    switch (response.statusCode) {
      case 400:
        /*Codes_SRS_NODE_IOTHUB_REST_API_CLIENT_16_014: [`translateError` shall return an `ArgumentError` if the HTTP response status code is `400`.]*/
        error = new errors.ArgumentError(message);
        break;
      case 401:
        /*Codes_SRS_NODE_IOTHUB_REST_API_CLIENT_16_015: [`translateError` shall return an `UnauthorizedError` if the HTTP response status code is `401`.]*/
        error = new errors.UnauthorizedError(message);
        break;
      case 403:
        /*Codes_SRS_NODE_IOTHUB_REST_API_CLIENT_16_016: [`translateError` shall return an `TooManyDevicesError` if the HTTP response status code is `403`.]*/
        error = new errors.TooManyDevicesError(message);
        break;
      case 404:
        if (errorContent && errorContent.code === 'DeviceNotFound') {
        /*Codes_SRS_NODE_IOTHUB_REST_API_CLIENT_16_018: [`translateError` shall return an `DeviceNotFoundError` if the HTTP response status code is `404` and if the error code within the body of the error response is `DeviceNotFound`.]*/
          error = new errors.DeviceNotFoundError(message);
        } else if (errorContent && errorContent.code === 'IotHubNotFound') {
          /*Codes_SRS_NODE_IOTHUB_REST_API_CLIENT_16_017: [`translateError` shall return an `IotHubNotFoundError` if the HTTP response status code is `404` and if the error code within the body of the error response is `IotHubNotFound`.]*/
          error = new errors.IotHubNotFoundError(message);
        } else {
          error = new Error('Not found');
        }
        break;
      case 408:
        /*Codes_SRS_NODE_IOTHUB_REST_API_CLIENT_16_019: [`translateError` shall return a `DeviceTimeoutError` if the HTTP response status code is `408`.]*/
        error = new errors.DeviceTimeoutError(message);
        break;
      case 409:
        /*Codes_SRS_NODE_IOTHUB_REST_API_CLIENT_16_020: [`translateError` shall return an `DeviceAlreadyExistsError` if the HTTP response status code is `409`.]*/
        error = new errors.DeviceAlreadyExistsError(message);
        break;
      case 412:
        /*Codes_SRS_NODE_IOTHUB_REST_API_CLIENT_16_021: [`translateError` shall return an `InvalidEtagError` if the HTTP response status code is `412`.]*/
        error = new errors.InvalidEtagError(message);
        break;
      case 429:
        /*Codes_SRS_NODE_IOTHUB_REST_API_CLIENT_16_022: [`translateError` shall return an `ThrottlingError` if the HTTP response status code is `429`.]*/
        error = new errors.ThrottlingError(message);
        break;
      case 500:
        /*Codes_SRS_NODE_IOTHUB_REST_API_CLIENT_16_023: [`translateError` shall return an `InternalServerError` if the HTTP response status code is `500`.]*/
        error = new errors.InternalServerError(message);
        break;
      case 502:
        /*Codes_SRS_NODE_IOTHUB_REST_API_CLIENT_16_024: [`translateError` shall return a `BadDeviceResponseError` if the HTTP response status code is `502`.]*/
        error = new errors.BadDeviceResponseError(message);
        break;
      case 503:
        /*Codes_SRS_NODE_IOTHUB_REST_API_CLIENT_16_025: [`translateError` shall return an `ServiceUnavailableError` if the HTTP response status code is `503`.]*/
        error = new errors.ServiceUnavailableError(message);
        break;
      case 504:
        /*Codes_SRS_NODE_IOTHUB_REST_API_CLIENT_16_026: [`translateError` shall return a `GatewayTimeoutError` if the HTTP response status code is `504`.]*/
        error = new errors.GatewayTimeoutError(message);
        break;
      default:
        /*Codes_SRS_NODE_IOTHUB_REST_API_CLIENT_16_013: [If the HTTP error code is unknown, `translateError` should return a generic Javascript `Error` object.]*/
        error = new Error(message);
    }

    error.response = response;
    error.responseBody = body;
    return error;
  }
}

export namespace RestApiClient {
    export interface TransportConfig {
        host: string | { socketPath: string };
        sharedAccessSignature?: string | SharedAccessSignature;
        x509?: X509;
    }

    export type ResponseCallback = (err: Error, responseBody?: any, response?: any) => void;
}<|MERGE_RESOLUTION|>--- conflicted
+++ resolved
@@ -150,23 +150,13 @@
           done(err);
         }
       } else {
-<<<<<<< HEAD
         /*Codes_SRS_NODE_IOTHUB_REST_API_CLIENT_16_009: [If the HTTP request is successful the `executeApiCall` method shall parse the JSON response received and call the `done` callback with a `null` first argument, the parsed result as a second argument and the HTTP response object itself as a third argument.]*/
         /*Codes_SRS_NODE_IOTHUB_REST_API_CLIENT_16_038: [If the HTTP request is successful and the `content-type` is not set or is set to something else than `application/json`, the `executeApiCall` method shall use the body of the response as is for the `result` object.]*/
         let result = responseBody;
+        let parseError = null;
         const contentTypeHeader = response.headers ? response.headers['content-type'] || response.headers['Content-Type'] : undefined;
-        if (responseBody && contentTypeHeader && contentTypeHeader.indexOf('application/json') >= 0) {
-          /*Codes_SRS_NODE_IOTHUB_REST_API_CLIENT_16_037: [If the HTTP request is successful and the `content-type` header of the response starts with `application/json` the `executeApiCall` method shall parse the body of the response and provide the `result` as an object.]*/
-          result = JSON.parse(responseBody);
-        }
-        done(null, result || '', response);
-=======
-        /*Codes_SRS_NODE_IOTHUB_REST_API_CLIENT_16_009: [If the HTTP request is successful and the content-type header contains `application/json` the `executeApiCall` method shall parse the JSON response received and call the `done` callback with a `null` first argument, the parsed result as a second argument and the HTTP response object itself as a third argument.]*/
-        let result = '';
-        let parseError = null;
-        /*Codes_SRS_NODE_IOTHUB_REST_API_CLIENT_16_037: [If parsing the body of the HTTP response as JSON fails, the `done` callback shall be called with the SyntaxError thrown as a first argument, an `undefined` second argument, and the HTTP response object itself as a third argument.]*/
-        const expectJson = response.headers && response.headers['content-type'] && response.headers['content-type'].indexOf('application/json') >= 0;
-        if (responseBody && expectJson) {
+        const expectJson = contentTypeHeader && contentTypeHeader.indexOf('application/json') >= 0;
+        if (responseBody && expectJson ) {
           try {
             result = JSON.parse(responseBody);
           } catch (ex) {
@@ -177,9 +167,11 @@
               throw ex;
             }
           }
-        }
+          /*Codes_SRS_NODE_IOTHUB_REST_API_CLIENT_16_037: [If the HTTP request is successful and the `content-type` header of the response starts with `application/json` the `executeApiCall` method shall parse the body of the response and provide the `result` as an object.]*/
+          result = JSON.parse(responseBody);
+        }
+        /*Codes_SRS_NODE_IOTHUB_REST_API_CLIENT_16_039: [If parsing the body of the HTTP response as JSON fails, the `done` callback shall be called with the SyntaxError thrown as a first argument, an `undefined` second argument, and the HTTP response object itself as a third argument.]*/
         done(parseError, result, response);
->>>>>>> 82cbbbc7
       }
     };
 
