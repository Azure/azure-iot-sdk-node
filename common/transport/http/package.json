--- conflicted
+++ resolved
@@ -1,21 +1,13 @@
 {
   "name": "azure-iot-http-base",
-<<<<<<< HEAD
-  "version": "1.12.0-pnp-refresh.0",
-=======
   "version": "1.11.4",
->>>>>>> 8e349773
   "description": "HTTP operations used by Azure IoT device and service SDKs",
   "author": "Microsoft Corporation",
   "license": "MIT",
   "main": "index.js",
   "typings": "index.d.ts",
   "dependencies": {
-<<<<<<< HEAD
-    "azure-iot-common": "1.12.0-pnp-refresh.0",
-=======
     "azure-iot-common": "1.12.4",
->>>>>>> 8e349773
     "debug": "^4.1.1",
     "uuid": "^3.3.2"
   },
