--- conflicted
+++ resolved
@@ -1,10 +1,6 @@
 {
   "name": "azure-iot-amqp-base",
-<<<<<<< HEAD
   "version": "2.4.0-preview.2",
-=======
-  "version": "2.4.0",
->>>>>>> b39d6032
   "description": "AMQP operations used by Azure IoT device and service SDKs",
   "author": "Microsoft Corporation",
   "license": "MIT",
@@ -12,11 +8,7 @@
   "typings": "index.d.ts",
   "dependencies": {
     "async": "^2.6.2",
-<<<<<<< HEAD
     "azure-iot-common": "1.12.0-preview.2",
-=======
-    "azure-iot-common": "1.12.0",
->>>>>>> b39d6032
     "debug": "^4.1.1",
     "lodash.merge": "^4.6.2",
     "machina": "^4.0.2",
