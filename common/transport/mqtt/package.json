--- conflicted
+++ resolved
@@ -1,21 +1,13 @@
 {
   "name": "azure-iot-mqtt-base",
-<<<<<<< HEAD
-  "version": "1.12.0-pnp-refresh.0",
-=======
   "version": "1.12.4",
->>>>>>> 1a9cefec
   "description": "MQTT operations used by Azure IoT device and service SDKs",
   "author": "Microsoft Corporation",
   "license": "MIT",
   "main": "main.js",
   "typings": "index.d.ts",
   "dependencies": {
-<<<<<<< HEAD
-    "azure-iot-common": "1.12.0-pnp-refresh.0",
-=======
     "azure-iot-common": "1.12.4",
->>>>>>> 1a9cefec
     "debug": "^4.1.1",
     "machina": "^4.0.2",
     "mqtt": "^4.0.0"
