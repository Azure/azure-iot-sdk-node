--- conflicted
+++ resolved
@@ -1,25 +1,14 @@
 {
   "name": "node-red-contrib-azureiothubnode",
-<<<<<<< HEAD
-  "version": "0.1.0-dtpreview",
-=======
-  "version": "0.0.5",
->>>>>>> 8a2dca80
+  "version": "0.0.4",
   "description": "An Azure IoT Hub node for node-red",
   "author": "Microsoft Corp.",
   "license": "MIT",
   "dependencies": {
-<<<<<<< HEAD
     "azure-iot-device": "1.1.0-dtpreview",
     "azure-iot-device-amqp": "1.1.0-dtpreview",
     "azure-iot-device-http": "1.1.0-dtpreview",
     "azure-iot-device-mqtt": "1.1.0-dtpreview"
-=======
-    "azure-iot-device": "1.0.16",
-    "azure-iot-device-amqp": "1.0.16",
-    "azure-iot-device-http": "1.0.16",
-    "azure-iot-device-mqtt": "1.0.16"
->>>>>>> 8a2dca80
   },
   "node-red": {
     "nodes": {
