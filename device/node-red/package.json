{
  "name": "node-red-contrib-azureiothubnode",
<<<<<<< HEAD
  "version": "0.6.0-pnp-refresh.0",
=======
  "version": "0.5.3",
>>>>>>> 8e349773
  "description": "An Azure IoT Hub node for node-red",
  "author": "Microsoft Corp.",
  "license": "MIT",
  "dependencies": {
<<<<<<< HEAD
    "azure-iot-device": "1.12.0-pnp-refresh.0",
    "azure-iot-device-amqp": "1.12.0-pnp-refresh.0",
    "azure-iot-device-http": "1.12.0-pnp-refresh.0",
    "azure-iot-device-mqtt": "1.12.0-pnp-refresh.0"
=======
    "azure-iot-device": "1.17.0",
    "azure-iot-device-amqp": "1.13.0",
    "azure-iot-device-http": "1.13.0",
    "azure-iot-device-mqtt": "1.15.0"
>>>>>>> 8e349773
  },
  "node-red": {
    "nodes": {
      "azureiothubnode": "azureiothub/azureiothub.js"
    }
  },
  "keywords": [
    "node-red"
  ]
}<|MERGE_RESOLUTION|>--- conflicted
+++ resolved
@@ -1,25 +1,14 @@
 {
   "name": "node-red-contrib-azureiothubnode",
-<<<<<<< HEAD
-  "version": "0.6.0-pnp-refresh.0",
-=======
   "version": "0.5.3",
->>>>>>> 8e349773
   "description": "An Azure IoT Hub node for node-red",
   "author": "Microsoft Corp.",
   "license": "MIT",
   "dependencies": {
-<<<<<<< HEAD
-    "azure-iot-device": "1.12.0-pnp-refresh.0",
-    "azure-iot-device-amqp": "1.12.0-pnp-refresh.0",
-    "azure-iot-device-http": "1.12.0-pnp-refresh.0",
-    "azure-iot-device-mqtt": "1.12.0-pnp-refresh.0"
-=======
     "azure-iot-device": "1.17.0",
     "azure-iot-device-amqp": "1.13.0",
     "azure-iot-device-http": "1.13.0",
     "azure-iot-device-mqtt": "1.15.0"
->>>>>>> 8e349773
   },
   "node-red": {
     "nodes": {
