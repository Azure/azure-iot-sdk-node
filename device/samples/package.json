{
  "name": "iot-device-samples",
  "version": "0.0.1",
  "private": true,
  "description": "Simple samples demonstrating how to use the Azure IoT device SDK for Node.js",
  "author": "Microsoft Corp.",
  "license": "MIT",
  "dependencies": {
<<<<<<< HEAD
    "azure-iot-device": "1.12.0",
    "azure-iot-device-amqp": "1.11.0",
    "azure-iot-device-http": "1.11.0",
    "azure-iot-device-mqtt": "1.11.0",
    "azure-iothub": "1.11.0",
    "@azure/event-hubs": "^2.1.1",
    "dotenv": "^8.1.0",
    "tslint": "^5.20.0"
=======
    "azure-iot-device": "1.12.1",
    "azure-iot-device-amqp": "1.11.1",
    "azure-iot-device-http": "1.11.1",
    "azure-iot-device-mqtt": "1.11.1",
    "es5-shim": "^4.5.12",
    "lodash": "^4.17.15"
>>>>>>> bd6fae5a
  },
  "devDependencies": {
    "jshint": "^2.10.2"
  },
  "scripts": {
    "lint": "jshint --show-non-errors ."
  }
}<|MERGE_RESOLUTION|>--- conflicted
+++ resolved
@@ -6,23 +6,12 @@
   "author": "Microsoft Corp.",
   "license": "MIT",
   "dependencies": {
-<<<<<<< HEAD
-    "azure-iot-device": "1.12.0",
-    "azure-iot-device-amqp": "1.11.0",
-    "azure-iot-device-http": "1.11.0",
-    "azure-iot-device-mqtt": "1.11.0",
-    "azure-iothub": "1.11.0",
-    "@azure/event-hubs": "^2.1.1",
-    "dotenv": "^8.1.0",
-    "tslint": "^5.20.0"
-=======
     "azure-iot-device": "1.12.1",
     "azure-iot-device-amqp": "1.11.1",
     "azure-iot-device-http": "1.11.1",
     "azure-iot-device-mqtt": "1.11.1",
     "es5-shim": "^4.5.12",
     "lodash": "^4.17.15"
->>>>>>> bd6fae5a
   },
   "devDependencies": {
     "jshint": "^2.10.2"
