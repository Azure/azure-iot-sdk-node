--- conflicted
+++ resolved
@@ -6,17 +6,10 @@
   "author": "Microsoft Corp.",
   "license": "MIT",
   "dependencies": {
-<<<<<<< HEAD
-    "azure-iot-device": "1.12.0-preview.2",
-    "azure-iot-device-amqp": "1.12.0-preview.2",
-    "azure-iot-device-http": "1.12.0-preview.2",
-    "azure-iot-device-mqtt": "1.12.0-preview.2",
-=======
     "azure-iot-device": "1.13.0",
     "azure-iot-device-amqp": "1.12.0",
     "azure-iot-device-http": "1.12.0",
     "azure-iot-device-mqtt": "1.12.0",
->>>>>>> 4d8f1611
     "es5-shim": "^4.5.12",
     "lodash": "^4.17.15"
   },
