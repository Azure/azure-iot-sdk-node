{
  "name": "azure-iot-device-amqp",
<<<<<<< HEAD
  "version": "1.12.0-preview.2",
=======
  "version": "1.12.0",
>>>>>>> b39d6032
  "description": "AMQP transport for Azure IoT device SDK",
  "author": "Microsoft Corporation",
  "license": "MIT",
  "main": "index.js",
  "typings": "index.d.ts",
  "dependencies": {
    "async": "^2.6.2",
<<<<<<< HEAD
    "azure-iot-amqp-base": "2.4.0-preview.2",
    "azure-iot-common": "1.12.0-preview.2",
    "azure-iot-device": "1.12.0-preview.2",
=======
    "azure-iot-amqp-base": "2.4.0",
    "azure-iot-common": "1.12.0",
    "azure-iot-device": "1.13.0",
>>>>>>> b39d6032
    "debug": "^4.1.1",
    "machina": "^4.0.2",
    "rhea": "^1.0.15",
    "uuid": "^3.3.2"
  },
  "devDependencies": {
    "@types/debug": "^4.1.5",
    "@types/node": "^9.6.50",
    "chai": "^4.2.0",
    "mocha": "^7.1.1",
    "nyc": "^15.0.0",
    "sinon": "^7.4.1",
    "source-map-support": "^0.5.16",
    "ts-node": "^8.6.2",
    "tslint": "^6.1.0",
    "typescript": "2.9.2"
  },
  "scripts": {
    "npmlockrefresh": "npm i --package-lock-only",
    "lint": "tslint --project . -c ../../../tslint.json",
    "build": "tsc",
    "unittest-min": "tsc && nyc --reporter lcov ../../../node_modules/mocha/bin/_mocha --reporter dot",
    "alltest-min": "tsc && nyc --reporter lcov ../../../node_modules/mocha/bin/_mocha --reporter dot test/_*_test*.js",
    "unittest": "tsc && nyc --reporter lcov ../../../node_modules/mocha/bin/_mocha",
    "alltest": "tsc && nyc --reporter lcov --reporter text ../../../node_modules/mocha/bin/_mocha test/_*_test*.js",
    "ci": "npm -s run lint && npm -s run build && npm -s run alltest-min",
    "test": "npm -s run unittest"
  },
  "nyc": {
    "exclude": [
      "coverage/**",
      "**/*.d.ts",
      "test{,s}/**",
      "test{,-*}.{js,cjs,mjs,ts}",
      "**/*{.,-}test.{js,cjs,mjs,ts}",
      "**/__tests__/**",
      "**/{ava,nyc}.config.{js,cjs,mjs}",
      "**/jest.config.{js,cjs,mjs,ts}",
      "**/{karma,rollup,webpack}.config.js",
      "**/{babel.config,.eslintrc,.mocharc}.{js,cjs}"
    ],
    "extension": [
      ".ts",
      ".tsx"
    ],
    "check-coverage": true,
    "lines": 95,
    "functions": 96,
    "branches": 90,
    "statements": 96
  },
  "mocha": {
    "require": [
      "ts-node/register",
      "source-map-support/register"
    ],
    "full-trace": true,
    "bail": true,
    "spec": "test/**/_*_test.js"
  },
  "engines": {
    "node": ">= 10.0.0"
  },
  "repository": {
    "type": "git",
    "url": "git+https://github.com/Azure/azure-iot-sdk-node.git"
  },
  "bugs": {
    "url": "https://github.com/Azure/azure-iot-sdk-node/issues"
  },
  "homepage": "https://github.com/Azure/azure-iot-sdk-node#readme"
}<|MERGE_RESOLUTION|>--- conflicted
+++ resolved
@@ -1,10 +1,6 @@
 {
   "name": "azure-iot-device-amqp",
-<<<<<<< HEAD
   "version": "1.12.0-preview.2",
-=======
-  "version": "1.12.0",
->>>>>>> b39d6032
   "description": "AMQP transport for Azure IoT device SDK",
   "author": "Microsoft Corporation",
   "license": "MIT",
@@ -12,15 +8,9 @@
   "typings": "index.d.ts",
   "dependencies": {
     "async": "^2.6.2",
-<<<<<<< HEAD
     "azure-iot-amqp-base": "2.4.0-preview.2",
     "azure-iot-common": "1.12.0-preview.2",
     "azure-iot-device": "1.12.0-preview.2",
-=======
-    "azure-iot-amqp-base": "2.4.0",
-    "azure-iot-common": "1.12.0",
-    "azure-iot-device": "1.13.0",
->>>>>>> b39d6032
     "debug": "^4.1.1",
     "machina": "^4.0.2",
     "rhea": "^1.0.15",
