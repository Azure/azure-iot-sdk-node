--- conflicted
+++ resolved
@@ -93,14 +93,9 @@
                   attach: {
                     properties: {
                       'com.microsoft:api-version': endpoint.apiVersion,
-<<<<<<< HEAD
                       'com.microsoft:channel-correlation-id': 'methods:' + uuid.v4()
-                    }
-=======
-                      'com.microsoft:channel-correlation-id': credentials.deviceId
                     },
                     rcvSettleMode: 0
->>>>>>> db21db02
                   }
                 };
 
