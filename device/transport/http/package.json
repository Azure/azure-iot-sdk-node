--- conflicted
+++ resolved
@@ -1,34 +1,21 @@
 {
   "name": "azure-iot-device-http",
-<<<<<<< HEAD
-  "version": "1.12.0-pnp-refresh.0",
-=======
   "version": "1.13.0",
->>>>>>> 1a9cefec
   "description": "HTTP transport for Azure IoT device SDK",
   "author": "Microsoft Corporation",
   "license": "MIT",
   "main": "index.js",
   "typings": "index.d.ts",
   "dependencies": {
-<<<<<<< HEAD
-    "azure-iot-common": "1.12.0-pnp-refresh.0",
-    "azure-iot-device": "1.12.0-pnp-refresh.0",
-    "azure-iot-http-base": "1.12.0-pnp-refresh.0",
-=======
     "azure-iot-common": "1.12.4",
     "azure-iot-device": "1.17.0",
     "azure-iot-http-base": "1.11.4",
->>>>>>> 1a9cefec
     "debug": "^4.1.1",
     "node-crontab": "^0.0.8"
   },
   "devDependencies": {
     "@types/node": "^9.6.50",
-<<<<<<< HEAD
-=======
     "azure-iothub": "1.12.4",
->>>>>>> 1a9cefec
     "chai": "^4.2.0",
     "mocha": "^7.1.1",
     "nyc": "^15.0.0",
