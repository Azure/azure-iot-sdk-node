// Copyright (c) Microsoft. All rights reserved.
// Licensed under the MIT license. See LICENSE file in the project root for full license information.

'use strict';

require('es5-shim');
const assert = require('chai').assert;
const sinon = require('sinon');
const Mqtt = require('../lib/mqtt.js').Mqtt;
const endpoint = require('azure-iot-common').endpoint;
const errors = require('azure-iot-common').errors;
const results = require('azure-iot-common').results;
const Message = require('azure-iot-common').Message;
const AuthenticationType = require('azure-iot-common').AuthenticationType;
const EventEmitter = require('events').EventEmitter;
const getUserAgentString = require('azure-iot-device').getUserAgentString;

describe('Mqtt', function () {
<<<<<<< HEAD
  var fakeConfig, fakeAuthenticationProvider, fakeX509AuthenticationProvider, fakeMqttBase;
=======
  let fakeConfig;
  let fakeAuthenticationProvider;
  let fakeMqttBase;
>>>>>>> c204714d

  beforeEach(function () {
    fakeConfig = {
      host: 'host.name',
      deviceId: 'deviceId',
      sharedAccessSignature: 'sas'
    };

    fakeAuthenticationProvider = new EventEmitter();
    fakeAuthenticationProvider.type = AuthenticationType.Token;
    fakeAuthenticationProvider.getDeviceCredentials = sinon.stub().callsArgWith(0, null, fakeConfig);
    fakeAuthenticationProvider.updateSharedAccessSignature = sinon.stub();
    fakeAuthenticationProvider.stop = sinon.stub();
    sinon.spy(fakeAuthenticationProvider, 'on');

    fakeMqttBase = new EventEmitter();
    fakeMqttBase.connect = sinon.stub().callsArg(1);
    fakeMqttBase.disconnect = sinon.stub().callsArg(0);
    fakeMqttBase.publish = sinon.stub().callsArg(3);
    fakeMqttBase.subscribe = sinon.stub().callsArg(2);
    fakeMqttBase.unsubscribe = sinon.stub().callsArg(1);
    fakeMqttBase.updateSharedAccessSignature = sinon.stub().callsArg(1);
    fakeMqttBase.setOptions = sinon.stub().callsFake(() => {});
  });

  afterEach(function () {
    fakeMqttBase = undefined;
  });

  describe('#constructor', function () {
    /* Tests_SRS_NODE_DEVICE_MQTT_16_071: [The constructor shall subscribe to the `newTokenAvailable` event of the `authenticationProvider` passed as an argument if it uses tokens for authentication.]*/
    it('subscribes to the newTokenAvailable event on the authenticationProvider uses Tokens', function () {
      const mqtt = new Mqtt(fakeAuthenticationProvider, fakeMqttBase);
      void(mqtt);
      assert.isTrue(fakeAuthenticationProvider.on.calledOnce);
    });

    it('does not subscribe to the newTokenAvailable event if the authenticationProvider uses X509', function () {
      const fakeX509AuthProvider = {
        type: AuthenticationType.X509,
        on: sinon.stub()
      };

      const mqtt = new Mqtt(fakeX509AuthProvider, fakeMqttBase);
      void(mqtt);
      assert.isTrue(fakeX509AuthProvider.on.notCalled);
    });

    /* Tests_SRS_NODE_DEVICE_MQTT_18_025: [If the `Mqtt` constructor receives a second parameter, it shall be used as a provider in place of mqtt.]*/
    it('accepts an mqttProvider for testing', function () {
      const mqtt = new Mqtt(fakeAuthenticationProvider, fakeMqttBase);
      assert.equal(mqtt._mqtt, fakeMqttBase);
    });

    /* Tests_SRS_NODE_DEVICE_MQTT_16_072: [If the `newTokenAvailable` event is fired, the `Mqtt` object shall do nothing if it isn't connected.]*/
    it('does not do anything if the newTokenAvailable is fired and the MQTT connection is disconnected', function (testCallback) {
      const mqtt = new Mqtt(fakeAuthenticationProvider, fakeMqttBase);
      void(mqtt);
      fakeAuthenticationProvider.emit('newTokenAvailable', fakeConfig);
      assert.isTrue(fakeMqttBase.connect.notCalled);
      testCallback();
    });

    /* Tests_SRS_NODE_DEVICE_MQTT_16_073: [If the `newTokenAvailable` event is fired, the `Mqtt` object shall call `updateSharedAccessSignature` on the `mqttBase` object if it is connected.]*/
    it('calls updateSharedAccessSignature if the newTokenAvailable is fired and the MQTT connection is connected', function (testCallback) {
      const mqtt = new Mqtt(fakeAuthenticationProvider, fakeMqttBase);
      mqtt.connect(function () {
        fakeAuthenticationProvider.emit('newTokenAvailable', fakeConfig);
        assert.isTrue(fakeMqttBase.updateSharedAccessSignature.calledOnce);
        testCallback();
      });
    });

    /* Tests_SRS_NODE_DEVICE_MQTT_16_074: [If updating the shared access signature fails when the `newTokenAvailable` event is fired, the `Mqtt` state machine shall fire a `disconnect` event.]*/
    it('emits a disconnect event if updating the shared access signature fails', function (testCallback) {
      const fakeError = new Error('fake');
      fakeMqttBase.updateSharedAccessSignature = sinon.stub().callsArgWith(1, fakeError);
      const mqtt = new Mqtt(fakeAuthenticationProvider, fakeMqttBase);
      mqtt.on('disconnect', function (err) {
        assert.strictEqual(err, fakeError);
        testCallback();
      });

      mqtt.connect(function () {
        fakeAuthenticationProvider.emit('newTokenAvailable', fakeConfig);
      });
    });
  });

  [
    {
      testName: 'sendEvent for device',
      sendFuncName: 'sendEvent',
      sendFunc: function (transport, message, callback) {
        transport.sendEvent(message, callback);
      },
      baseTopicWithoutProps: 'devices/deviceId/messages/events/',
      baseTopicWithProps: 'devices/deviceId/messages/events/',
      topicEnder: ''
    },
    {
      testName: 'sendOutputEvent for device',
      sendFuncName: 'sendOutputEvent',
      sendFunc: function (transport, message, callback) {
        transport.sendOutputEvent('fakeOutputName', message, callback);
      },
      /* Tests_SRS_NODE_DEVICE_MQTT_18_068: [ The `sendOutputEvent` method shall serialize the `outputName` property of the message as a key-value pair on the topic with the key `$.on`. ] */
      baseTopicWithoutProps: 'devices/deviceId/messages/events/%24.on=fakeOutputName',
      baseTopicWithProps: 'devices/deviceId/messages/events/%24.on=fakeOutputName&',
      topicEnder: '/'
    },
    {
      testName: 'sendEvent for module',
      moduleId: 'moduleId',
      sendFuncName: 'sendEvent',
      sendFunc: function (transport, message, callback) {
        transport.sendEvent(message, callback);
      },
      baseTopicWithoutProps: 'devices/deviceId/modules/moduleId/messages/events/',
      baseTopicWithProps: 'devices/deviceId/modules/moduleId/messages/events/',
      topicEnder: ''
    },
    {
      testName: 'sendOutputEvent for modules',
      moduleId: 'moduleId',
      sendFuncName: 'sendOutputEvent',
      sendFunc: function (transport, message, callback) {
        transport.sendOutputEvent('fakeOutputName', message, callback);
      },
      /* Tests_SRS_NODE_DEVICE_MQTT_18_068: [ The `sendOutputEvent` method shall serialize the `outputName` property of the message as a key-value pair on the topic with the key `$.on`. ] */
      baseTopicWithoutProps: 'devices/deviceId/modules/moduleId/messages/events/%24.on=fakeOutputName',
      baseTopicWithProps: 'devices/deviceId/modules/moduleId/messages/events/%24.on=fakeOutputName&',
      topicEnder: '/'
    }
  ].forEach(function (testConfig) {
    describe('#' + testConfig.testName, function () {
      beforeEach(function () {
        fakeConfig.moduleId = testConfig.moduleId;
      });

      /* Tests_SRS_NODE_DEVICE_MQTT_16_023: [The `sendEvent` method shall connect the Mqtt connection if it is disconnected.]*/
      /* Tests_SRS_NODE_DEVICE_MQTT_18_045: [ The `sendOutputEvent` method shall connect the Mqtt connection if it is disconnected. ]*/
      it('connects the transport if currently disconnected', function (testCallback) {
        const transport = new Mqtt(fakeAuthenticationProvider, fakeMqttBase);
        testConfig.sendFunc(transport, new Message('test'), function () {
          assert.isTrue(fakeMqttBase.connect.calledOnce);
          assert.isTrue(fakeMqttBase.publish.calledOnce);
          testCallback();
        });
      });

      /* Tests_SRS_NODE_DEVICE_MQTT_16_024: [The `sendEvent` method shall call its callback with an `Error` that has been translated using the `translateError` method if the `MqttBase` object fails to establish a connection.]*/
      /* Tests_SRS_NODE_DEVICE_MQTT_18_046: [ The `sendOutputEvent` method shall call its callback with an `Error` that has been translated using the `translateError` method if the `MqttBase` object fails to establish a connection. ]*/
      it('calls the callback with an error if the transport fails to connect', function (testCallback) {
        const transport = new Mqtt(fakeAuthenticationProvider, fakeMqttBase);
        fakeMqttBase.connect = sinon.stub().callsArgWith(1, new Error('fake error'));
        testConfig.sendFunc(transport, new Message('test'), function (err) {
          assert.isTrue(fakeMqttBase.connect.calledOnce);
          assert.instanceOf(err, Error);
          testCallback();
        });
      });

      /* Tests_SRS_NODE_DEVICE_MQTT_16_025: [If `sendEvent` is called while `MqttBase` is establishing the connection, it shall wait until the connection is established and then send the event.]*/
      /* Tests_SRS_NODE_DEVICE_MQTT_18_047: [ If `sendOutputEvent` is called while `MqttBase` is establishing the connection, it shall wait until the connection is established and then send the event. ]*/
      it('waits until connected if called while connecting', function (testCallback) {
        const transport = new Mqtt(fakeAuthenticationProvider, fakeMqttBase);
        let connectCallback;
        fakeMqttBase.connect = sinon.stub().callsFake(function (config, callback) {
          connectCallback = callback;
        });
        transport.connect(function () {});
        testConfig.sendFunc(transport, new Message('test'), function () {
          assert.isTrue(fakeMqttBase.connect.calledOnce);
          assert.isTrue(fakeMqttBase.publish.calledOnce);
          testCallback();
        });
        connectCallback();
      });

      /* Tests_SRS_NODE_DEVICE_MQTT_16_035: [If `sendEvent` is called while `MqttBase` is establishing the connection, and `MqttBase` fails to establish the connection, then sendEvent shall fail.]*/
      /* Tests_SRS_NODE_DEVICE_MQTT_18_048: [ If `sendOutputEvent` is called while `MqttBase` is establishing the connection, and `MqttBase` fails to establish the connection, then sendEvent shall fail. ]*/
      it('calls the callback with an error if called while connecting and connecting fails', function (testCallback) {
        const transport = new Mqtt(fakeAuthenticationProvider, fakeMqttBase);
        const fakeError = new Error('test');
        let connectCallback;
        fakeMqttBase.connect = sinon.stub().callsFake(function (config, callback) {
          connectCallback = callback;
        });
        transport.connect(function () {});
        testConfig.sendFunc(transport, new Message('test'), function (err) {
          assert.instanceOf(err, Error);
          assert.isTrue(fakeMqttBase.connect.calledOnce);
          assert.isTrue(fakeMqttBase.publish.notCalled);
          testCallback();
        });
        fakeMqttBase.connect = sinon.stub().callsArgWith(1, fakeError);
        connectCallback(fakeError);
      });

      /* Tests_SRS_NODE_DEVICE_MQTT_16_026: [If `sendEvent` is called while `MqttBase` is disconnecting, it shall wait until the disconnection is complete and then try to connect again and send the event. ]*/
      /* Tests_SRS_NODE_DEVICE_MQTT_18_049: [If `sendOutputEvent` is called while `MqttBase` is disconnecting, it shall wait until the disconnection is complete and then try to connect again and send the event. ]*/
      it('waits until disconnected to try to reconnect if called while disconnecting', function (testCallback) {
        const transport = new Mqtt(fakeAuthenticationProvider, fakeMqttBase);
        let disconnectCallback;
        fakeMqttBase.disconnect = sinon.stub().callsFake(function (callback) {
          disconnectCallback = callback;
        });

        transport.connect(function () {
          transport.disconnect(function () {});
          // blocked in disconnecting state
          testConfig.sendFunc(transport, new Message('test'), function () {
            assert.isTrue(fakeMqttBase.connect.calledTwice);
            assert.isTrue(fakeMqttBase.disconnect.calledOnce);
            assert.isTrue(fakeMqttBase.publish.calledOnce);
            testCallback();
          });
          disconnectCallback();
        });
      });

      /* Tests_SRS_NODE_DEVICE_MQTT_16_027: [The `sendEvent` method shall call its callback with an `Error` that has been translated using the `translateError` method if the `MqttBase` object fails to publish the message.]*/
      /* Tests_SRS_NODE_DEVICE_MQTT_18_050: [ The `sendOutputEvent` method shall call its callback with an `Error` that has been translated using the `translateError` method if the `MqttBase` object fails to publish the message. ]*/
      it('calls its callback with an Error if it fails to publish the message', function (testCallback) {
        const transport = new Mqtt(fakeAuthenticationProvider, fakeMqttBase);
        fakeMqttBase.publish = sinon.stub().callsArgWith(3, new Error('Server unavailable'));
        testConfig.sendFunc(transport, new Message('test'), function (err) {
          assert.isTrue(fakeMqttBase.connect.calledOnce);
          assert.instanceOf(err, errors.ServiceUnavailableError);
          testCallback();
        });
      });

      /* Tests_SRS_NODE_COMMON_MQTT_BASE_16_008: [** The `sendEvent` method shall use a topic formatted using the following convention: `devices/<deviceId>/messages/events/`.]*/
      /* Tests_SRS_NODE_DEVICE_MQTT_18_034: [ If the connection string specifies a `moduleId` value, the `sendEvent` method shall use a topic formatted using the following convention: `devices/<deviceId>/<moduleId>/messages/events/` ]*/
      /* Tests_SRS_NODE_DEVICE_MQTT_18_036: [ If a `moduleId` was not specified in the transport connection, the `sendOutputEvent` method shall use a topic formatted using the following convention: `devices/<deviceId>/messages/events/`. ]*/
      /* Tests_SRS_NODE_DEVICE_MQTT_18_037: [ If a `moduleId` was specified in the transport connection, the `sendOutputEvent` method shall use a topic formatted using the following convention: `devices/<deviceId>/<moduleId>/messages/events/`. ]*/
      it('uses the proper topic format:' + testConfig.baseTopicWithoutProps, function (done) {
        const transport = new Mqtt(fakeAuthenticationProvider, fakeMqttBase);
        transport.connect(function () {
          testConfig.sendFunc(transport, new Message('test'), function () {});
          assert.equal(fakeMqttBase.publish.firstCall.args[0], testConfig.baseTopicWithoutProps + testConfig.topicEnder);
          done();
        });
      });

      /* Tests_SRS_NODE_COMMON_MQTT_BASE_16_009: [** If the message has properties, the property keys and values shall be uri-encoded, then serialized and appended at the end of the topic with the following convention: `<key>=<value>&<key2>=<value2>&<key3>=<value3>(...)`.]*/
      /* Tests_SRS_NODE_DEVICE_MQTT_18_038: [ If the outputEvent message has properties, the property keys and values shall be uri-encoded, then serialized and appended at the end of the topic with the following convention: `<key>=<value>&<key2>=<value2>&<key3>=<value3>(...)`. ]*/
      it('correctly serializes properties on the topic', function (done) {
        const testMessage = new Message('message');
        testMessage.properties.add('key1', 'value1');
        testMessage.properties.add('key2', 'value2');
        testMessage.properties.add('key$', 'value$');

        const transport = new Mqtt(fakeAuthenticationProvider, fakeMqttBase);
        transport.connect(function () {
          testConfig.sendFunc(transport, testMessage, function () {
            assert.equal(fakeMqttBase.publish.firstCall.args[0], testConfig.baseTopicWithProps+'key1=value1&key2=value2&key%24=value%24' + testConfig.topicEnder);
            done();
          });
        });
      });

      it('correctly serializes security message', function (done) {
        const testMessage = new Message('message');
        testMessage.setAsSecurityMessage();

        const transport = new Mqtt(fakeAuthenticationProvider, fakeMqttBase);
        transport.connect(function () {
          testConfig.sendFunc(transport, testMessage, function () {
            assert.equal(fakeMqttBase.publish.firstCall.args[0], testConfig.baseTopicWithProps+'%24.ifid=urn%3Aazureiot%3ASecurity%3ASecurityAgent%3A1' + testConfig.topicEnder);
            done();
          });
        });
      });

      /* Tests_SRS_NODE_COMMON_MQTT_BASE_16_010: [** The `sendEvent` method shall use QoS level of 1.]*/
      /* Tests_SRS_NODE_DEVICE_MQTT_18_039: [ The `sendOutputEvent` method shall use QoS level of 1. ]*/
      it('uses a QoS of 1', function (done) {
        const transport = new Mqtt(fakeAuthenticationProvider, fakeMqttBase);
        transport.connect(function () {
          testConfig.sendFunc(transport, new Message('message'), function () {
            assert.equal(fakeMqttBase.publish.args[0][2].qos, 1);
            done();
          });
        });
        fakemqtt.emit('connect', { connack: true });
      });

      /* Tests_SRS_NODE_DEVICE_MQTT_41_004 [ The `sendEvent` method shall call its callback with a `MessageEnqueued` ]*/
      /* Tests_SRS_NODE_DEVICE_MQTT_41_005 [ The `sendOutputEvent` method shall call its callback with a `MessageEnqueued` ]*/
      it('calls the callback with the correctly structured response parameter', function (done) {
        // There was a bug in the mqtt SendEvent code whereby the `response` would contain a doubly nested object.
        // This was caused by creating a new MessagedEnqueued object, and then passing that in as a parameter
        // to a callback that would use it as a parameter for creating a MessageEnqueued object, leading to a
        // odd double nesting. This does not seek to test the MessageEnqueued object itself, since that should
        // be tested in the results unit testing, just to verify that the response is generated properly without
        // double nesting.
        fakeMqttBase.publish.callsArgWith(3, null, 'fakeResultObject');
        const transport = new Mqtt(fakeAuthenticationProvider, fakeMqttBase);
        transport.connect(function () {
          testConfig.sendFunc(transport, new Message('message'), function (err, resp) {
            assert.equal(resp.constructor.name, 'MessageEnqueued');
            assert(resp.hasOwnProperty('transportObj'));
            assert.equal(resp.transportObj, 'fakeResultObject');
            done();
          });
        });
        fakemqtt.emit('connect', { connack: true });
      });

      [
        /* Tests_SRS_NODE_COMMON_MQTT_BASE_16_011: [The `sendEvent` method shall serialize the `messageId` property of the message as a key-value pair on the topic with the key `$.mid`.]*/
        /* Tests_SRS_NODE_DEVICE_MQTT_18_040: [ The `sendOutputEvent` method shall serialize the `messageId` property of the message as a key-value pair on the topic with the key `$.mid`. ]*/
        { propName: 'messageId', serializedAs: '%24.mid', fakeValue: 'fakeMessageId' },
        /* Tests_SRS_NODE_COMMON_MQTT_BASE_16_012: [The `sendEvent` method shall serialize the `correlationId` property of the message as a key-value pair on the topic with the key `$.cid`.]*/
        /* Tests_SRS_NODE_DEVICE_MQTT_18_041: [ The `sendOutputEvent` method shall serialize the `correlationId` property of the message as a key-value pair on the topic with the key `$.cid`. ]*/
        { propName: 'correlationId', serializedAs: '%24.cid', fakeValue: 'fakeCorrelationId' },
        /* Tests_SRS_NODE_DEVICE_MQTT_18_042: [ The `sendOutputEvent` method shall serialize the `userId` property of the message as a key-value pair on the topic with the key `$.uid`. ]*/
        /* Tests_SRS_NODE_COMMON_MQTT_BASE_16_013: [The `sendEvent` method shall serialize the `userId` property of the message as a key-value pair on the topic with the key `$.uid`.]*/
        { propName: 'userId', serializedAs: '%24.uid', fakeValue: 'fakeUserId' },
        /* Tests_SRS_NODE_COMMON_MQTT_BASE_16_014: [The `sendEvent` method shall serialize the `to` property of the message as a key-value pair on the topic with the key `$.to`.]*/
        /* Tests_SRS_NODE_DEVICE_MQTT_18_043: [ The `sendOutputEvent` method shall serialize the `to` property of the message as a key-value pair on the topic with the key `$.to`. ]*/
        { propName: 'to', serializedAs: '%24.to', fakeValue: 'fakeTo' },
        /* Tests_SRS_NODE_COMMON_MQTT_BASE_16_015: [The `sendEvent` method shall serialize the `expiryTimeUtc` property of the message as a key-value pair on the topic with the key `$.exp`.]*/
        /* Tests_SRS_NODE_DEVICE_MQTT_18_044: [ The `sendOutputEvent` method shall serialize the `expiryTimeUtc` property of the message as a key-value pair on the topic with the key `$.exp`. ]*/
        { propName: 'expiryTimeUtc', serializedAs: '%24.exp', fakeValue: 'fakeDateString' },
        { propName: 'expiryTimeUtc', serializedAs: '%24.exp', fakeValue: new Date(1970, 1, 1), fakeSerializedValue: encodeURIComponent(new Date(1970, 1, 1).toISOString()) },
        /* Tests_SRS_NODE_DEVICE_MQTT_16_083: [The `sendEvent` method shall serialize the `contentEncoding` property of the message as a key-value pair on the topic with the key `$.ce`.]*/
        { propName: 'contentEncoding', serializedAs: '%24.ce', fakeValue: 'utf-8' },
        /* Tests_SRS_NODE_DEVICE_MQTT_16_084: [The `sendEvent` method shall serialize the `contentType` property of the message as a key-value pair on the topic with the key `$.ct`.]*/
        { propName: 'contentType', serializedAs: '%24.ct', fakeValue: 'application/json', fakeSerializedValue: encodeURIComponent('application/json') }
      ].forEach(function (testProperty) {
        it('serializes Message.' + testProperty.propName + ' as ' + decodeURIComponent(testProperty.serializedAs) + ' on the topic', function (done) {
          const testMessage = new Message('message');
          testMessage[testProperty.propName] = testProperty.fakeValue;
          testMessage.properties.add('fakeKey', 'fakeValue');

          const transport = new Mqtt(fakeAuthenticationProvider, fakeMqttBase);
          transport.connect(function () {
            testConfig.sendFunc(transport, testMessage, function () {
              const serializedPropertyValue = testProperty.fakeSerializedValue || testProperty.fakeValue;
              assert.equal(fakeMqttBase.publish.firstCall.args[0], testConfig.baseTopicWithProps + testProperty.serializedAs + '=' + serializedPropertyValue + '&fakeKey=fakeValue' + testConfig.topicEnder);
              done();
            });
          });
        });
      });
    });
  });

  describe('#onDeviceMethod', function () {
    it('calls the registered callback when a method is received', function (testCallback) {
      const mqtt = new Mqtt(fakeAuthenticationProvider, fakeMqttBase);
      mqtt.connect(function () {
        mqtt.onDeviceMethod('testMethod', function () {
          testCallback();
        });
        mqtt.emit('method_testMethod', {});
      });
    });
  });

  describe('#sendMethodResponse', function () {
    // Tests_SRS_NODE_DEVICE_MQTT_13_001: [ sendMethodResponse shall throw an Error if response is falsy or does not conform to the shape defined by DeviceMethodResponse. ]
    [
      // response is falsy
      null,
      // response is falsy
      undefined,
      // response.requestId is falsy
      {},
      // response.requestId is not a string
      { requestId: 42 },
      // response.requestId is an empty string
      { requestId: '' },
      // response.properties is falsy
      { requestId: 'req1' },
      // response.properties is not an object
      {
        requestId: 'req1',
        properties: 42
      },
      // response.properties has empty string keys
      {
        requestId: 'req1',
        properties: {
          '': 'val1'
        }
      },
      // response.properties has non-string values
      {
        requestId: 'req1',
        properties: {
          'k1': 42
        }
      },
      // response.properties has empty string values
      {
        requestId: 'req1',
        properties: {
          'k1': ''
        }
      },
      // response.status is falsy
      {
        requestId: 'req1',
        properties: {
          'k1': 'v1'
        }
      },
      // response.status is not a number
      {
        requestId: 'req1',
        properties: {
          'k1': 'v1'
        },
        status: '200'
      }
    ].forEach(function (response) {
      it('throws an Error if response is falsy or is improperly constructed', function () {
        const mqtt = new Mqtt(fakeAuthenticationProvider, fakeMqttBase);
        assert.throws(function () {
          mqtt.sendMethodResponse(response, null);
        });
      });
    });

    // Tests_SRS_NODE_DEVICE_MQTT_13_002: [ sendMethodResponse shall build an MQTT topic name in the format: $iothub/methods/res/<STATUS>/?$rid=<REQUEST ID>&<PROPERTIES> where <STATUS> is response.status. ]
    // Tests_SRS_NODE_DEVICE_MQTT_13_003: [ sendMethodResponse shall build an MQTT topic name in the format: $iothub/methods/res/<STATUS>/?$rid=<REQUEST ID>&<PROPERTIES> where <REQUEST ID> is response.requestId. ]
    // Tests_SRS_NODE_DEVICE_MQTT_13_004: [ sendMethodResponse shall build an MQTT topic name in the format: $iothub/methods/res/<STATUS>/?$rid=<REQUEST ID>&<PROPERTIES> where <PROPERTIES> is URL encoded. ]
    it('formats MQTT topic with status code', function (testCallback) {
      const mqtt = new Mqtt(fakeAuthenticationProvider, fakeMqttBase);
      mqtt.connect(function () {
        mqtt.sendMethodResponse({
          requestId: 'req1',
          status: 200,
          payload: null
        }, function () {
          assert.isTrue(fakeMqttBase.publish.calledOnce);
          assert.strictEqual(fakeMqttBase.publish.args[0][0], '$iothub/methods/res/200/?$rid=req1');
          testCallback();
        });
      });
    });

    // Tests_SRS_NODE_DEVICE_MQTT_13_006: [ If the MQTT publish fails then an error shall be returned via the done callback's first parameter. ]
    it('calls callback with error when mqtt publish fails', function (testCallback) {
      const testError = new Error('No connection to broker');
      const mqtt = new Mqtt(fakeAuthenticationProvider, fakeMqttBase);
      fakeMqttBase.publish = sinon.stub().callsArgWith(3, testError);

      mqtt.connect(function () {
        mqtt.sendMethodResponse({
          requestId: 'req1',
          status: 200,
          payload: null
        }, function (err) {
          assert.strictEqual(err.transportError, testError);
          testCallback();
        });
      });
    });

    // Tests_SRS_NODE_DEVICE_MQTT_13_007: [ If the MQTT publish is successful then the done callback shall be invoked passing null for the first parameter. ]
    it('calls callback with null when mqtt publish succeeds', function (testCallback) {
      // setup
      const mqtt = new Mqtt(fakeAuthenticationProvider, fakeMqttBase);

      // test
      mqtt.connect(function () {
        mqtt.sendMethodResponse({
          requestId: 'req1',
          status: 200,
          payload: null
        }, testCallback);
      });
    });

    /* Tests_SRS_NODE_DEVICE_MQTT_16_034: [The `sendMethodResponse` method shall fail with a `NotConnectedError` if the `MqttBase` object is not connected.]*/
    it('immediately fails and does not try to connect if the transport is disconnected', function (testCallback) {
      const fakeResponse = {
        requestId: 'req1',
        status: 200,
        payload: null
      };

      const mqtt = new Mqtt(fakeAuthenticationProvider, fakeMqttBase);
      mqtt.sendMethodResponse(fakeResponse, function (err) {
        assert.isTrue(fakeMqttBase.connect.notCalled);
        assert.instanceOf(err, errors.NotConnectedError);
        testCallback();
      });
    });
  });

  describe('#setOptions', function () {
    const fakeX509Options = { cert: 'cert', key: 'key' };
    const fakeConfig = {
      host: 'host',
      deviceId: 'deviceId',
      x509: fakeX509Options
    };


    let fakeX509AuthenticationProvider;

    beforeEach(function () {
      fakeX509AuthenticationProvider = {
        getDeviceCredentials: sinon.stub().callsArgWith(0, null, fakeConfig),
        setX509Options: sinon.stub()
      };
    });

    /* Tests_SRS_NODE_DEVICE_MQTT_16_011: [The `setOptions` method shall throw a `ReferenceError` if the `options` argument is falsy]*/
    [null, undefined].forEach(function (badOptions) {
      it('throws a ReferenceError if the `options` argument is \'' + badOptions + '\'', function () {
        const mqtt = new Mqtt(fakeX509AuthenticationProvider);
        assert.throws(function () {
          mqtt.setOptions(badOptions);
        }, ReferenceError);
      });
    });

    /* Tests_SRS_NODE_DEVICE_MQTT_16_015: [The `setOptions` method shall throw an `ArgumentError` if the `cert` property is populated but the device uses symmetric key authentication.]*/
    it('throws an ArgumentError if the options.cert property is set but the device is using symmetric key authentication', function () {
      const mqtt = new Mqtt(fakeAuthenticationProvider);
      assert.throws(function () {
        mqtt.setOptions(fakeX509Options);
      }, errors.ArgumentError);
    });

    /* Tests_SRS_NODE_DEVICE_MQTT_16_012: [The `setOptions` method shall update the existing configuration of the MQTT transport with the content of the `options` object.]*/
    it('updates the existing configuration with new options', function () {
      const mqtt = new Mqtt(fakeX509AuthenticationProvider);
      mqtt.setOptions(fakeX509Options);
      assert.strictEqual(fakeX509AuthenticationProvider.setX509Options.firstCall.args[0], fakeX509Options);
    });

    /* Tests_SRS_NODE_DEVICE_MQTT_16_013: [If a `done` callback function is passed as a argument, the `setOptions` method shall call it when finished with no arguments.]*/
    it('calls the `done` callback with no arguments when finished', function (done) {
      const mqtt = new Mqtt(fakeX509AuthenticationProvider);
      mqtt.setOptions(fakeX509Options, done);
    });

    /* Tests_SRS_NODE_DEVICE_MQTT_16_014: [The `setOptions` method shall not throw if the `done` argument is not passed.]*/
    it('doesn\'t throw if `done` is not passed in the arguments', function () {
      const mqtt = new Mqtt(fakeX509AuthenticationProvider);
      assert.doesNotThrow(function () {
        mqtt.setOptions(fakeX509Options);
      });
    });

    /* Tests_SRS_NODE_DEVICE_MQTT_16_069: [The `setOptions` method shall obtain the current credentials by calling `getDeviceCredentials` on the `AuthenticationProvider` passed to the constructor as an argument.]*/
    it('calls getDeviceCredentials on the AuthenticationProvider', function (testCallback) {
      const mqtt = new Mqtt(fakeX509AuthenticationProvider);
      mqtt.setOptions(fakeX509Options, function () {
        assert.isTrue(fakeX509AuthenticationProvider.getDeviceCredentials.calledOnce);
        testCallback();
      });
    });

    /* Tests_SRS_NODE_DEVICE_MQTT_16_070: [The `setOptions` method shall call its callback with the error returned by `getDeviceCredentials` if it fails to return the credentials.]*/
    it('calls its callback with an error if AuthenticationProvider.getDeviceCredentials fails', function (testCallback) {
      const fakeError = new Error('fake');
      fakeX509AuthenticationProvider.getDeviceCredentials = sinon.stub().callsArgWith(0, fakeError);
      const mqtt = new Mqtt(fakeX509AuthenticationProvider);
      mqtt.setOptions(fakeX509Options, function (err) {
        assert.strictEqual(err, fakeError);
        testCallback();
      });
    });

    /* Tests_SRS_NODE_DEVICE_MQTT_41_001: [The MQTT transport should use the productInfo string in the `options` object if present]*/
    /* Tests_SRS_NODE_DEVICE_MQTT_41_002: [The MQTT constructor shall append the productInfo to the `username` property of the `config` object.]*/
    it('sets options for productInfo', function (testCallback) {
      const fakeProductInfoString = 'fakeProductInfoString';
      const fakeProductInfoOptions = { productInfo: fakeProductInfoString };
      let connectCallback;
      fakeMqttBase.connect = sinon.stub().callsFake(function (config, callback) {
        connectCallback = callback;
      });
      const mqtt = new Mqtt(fakeAuthenticationProvider, fakeMqttBase);
      mqtt.setOptions(fakeProductInfoOptions, function (err) {
        assert.strictEqual(mqtt._productInfo, fakeProductInfoOptions.productInfo);
        getUserAgentString(fakeProductInfoString, function (userAgentString) {
          const expectedUsername = 'host.name/deviceId/' + endpoint.versionQueryString() + '&DeviceClientType=' + encodeURIComponent(userAgentString);
          mqtt.connect(function () {
            assert.strictEqual(fakeMqttBase.connect.firstCall.args[0]['username'], expectedUsername);
            testCallback();
          });
          connectCallback();
        });
      });
    });

    /* Tests_SRS_NODE_DEVICE_MQTT_41_003: [`productInfo` must be set before `mqtt._ensureAgentString` is invoked for the first time]*/
    it('throws if productInfo is set after mqtt connects', function (testCallback) {
      const fakeProductInfoString = 'fakeProductInfoString';
      const fakeProductInfoOptions = { productInfo: fakeProductInfoString };
      let connectCallback;
      fakeMqttBase.connect = sinon.stub().callsFake(function (config, callback) {
        connectCallback = callback;
      });
      const mqtt = new Mqtt(fakeAuthenticationProvider, fakeMqttBase);
      getUserAgentString(fakeProductInfoString, function (userAgentString) {
        mqtt.connect(function () {
          assert.throw(function () {
            mqtt.setOptions(fakeProductInfoOptions, function (err) {});
          });
          testCallback();
        });
        connectCallback();
      });
    });

    /* Tests_SRS_NODE_DEVICE_MQTT_06_001: [The `setOptions` method shall throw an `InvalidOperationError` if the method is called with token renewal options while using using cert or non renewal authentication.] */
    it('throws when token renewal options passed and uses cert based authentication', () => {
      const fakeX509AuthenticationProvider = {
        type: AuthenticationType.X509,
      };
      const mqtt = new Mqtt(fakeX509AuthenticationProvider, fakeMqttBase);
      assert.throws(() => {
        mqtt.setOptions({
          tokenRenewal: {
            tokenValidTimeInSeconds: 10,
            tokenRenewalMarginInSeconds: 1
          }
        }, () => {});
      });
    });
<<<<<<< HEAD

    it('throws when token renewal options passed and uses non-renewal authentication ', () => {
      assert.throws(() => {
        const mqtt = new Mqtt(fakeAuthenticationProvider, fakeMqttBase);
        mqtt.setOptions({
          tokenRenewal: {
            tokenValidTimeInSeconds: 10,
            tokenRenewalMarginInSeconds: 1
          }
        }, () => {});
      });
    });

    /* Tests_SRS_NODE_DEVICE_MQTT_06_002: [The authentication providers `setTokenRenewalValues` method shall be invoked with the values provided in the tokenRenewal option.] */
    it('invokes the setTokenRenewalValues of the provider ', (done) => {
      fakeAuthenticationProvider.setTokenRenewalValues = sinon.stub();
      const mqtt = new Mqtt(fakeAuthenticationProvider, fakeMqttBase);
      const tokenOptions = {
        tokenRenewal: {
          tokenValidTimeInSeconds: 10,
          tokenRenewalMarginInSeconds: 1
        }
      };
      mqtt.setOptions(tokenOptions);
      assert(fakeAuthenticationProvider.setTokenRenewalValues.calledOnceWith(
        tokenOptions.tokenRenewal.tokenValidTimeInSeconds,
        tokenOptions.tokenRenewal.tokenRenewalMarginInSeconds
      ));
      done();
    });
  });
=======
>>>>>>> c204714d

    it('throws when token renewal options passed and uses non-renewal authentication ', () => {
      assert.throws(() => {
        const mqtt = new Mqtt(fakeAuthenticationProvider, fakeMqttBase);
        mqtt.setOptions({
          tokenRenewal: {
            tokenValidTimeInSeconds: 10,
            tokenRenewalMarginInSeconds: 1
          }
        }, () => {});
      });
    });

    /* Tests_SRS_NODE_DEVICE_MQTT_06_002: [The authentication providers `setTokenRenewalValues` method shall be invoked with the values provided in the tokenRenewal option.] */
    it('invokes the setTokenRenewalValues of the provider ', (done) => {
      fakeAuthenticationProvider.setTokenRenewalValues = sinon.stub();
      const mqtt = new Mqtt(fakeAuthenticationProvider, fakeMqttBase);
      const tokenOptions = {
        tokenRenewal: {
          tokenValidTimeInSeconds: 10,
          tokenRenewalMarginInSeconds: 1
        }
      };
      mqtt.setOptions(tokenOptions);
      assert(fakeAuthenticationProvider.setTokenRenewalValues.calledOnceWith(
        tokenOptions.tokenRenewal.tokenValidTimeInSeconds,
        tokenOptions.tokenRenewal.tokenRenewalMarginInSeconds
      ));
      done();
    });
  });

  describe('#connect', function () {
    /* Tests_SRS_NODE_DEVICE_MQTT_12_004: [The connect method shall call the connect method on MqttBase */
    it('calls connect on the transport', function (testCallback) {
      const mqtt = new Mqtt(fakeAuthenticationProvider, fakeMqttBase);
      mqtt.connect(function (err, result) {
        assert(fakeMqttBase.connect.calledOnce);
        /* Tests_SRS_NODE_DEVICE_MQTT_16_020: [The `connect` method shall call its callback with a `null` error parameter and a `results.Connected` response if `MqttBase` successfully connects.]*/
        assert.instanceOf(result, results.Connected);
        testCallback();
      });
    });


    getUserAgentString(function (userAgentString) {
      [
        /* Tests_SRS_NODE_DEVICE_MQTT_16_016: [If the connection string does not specify a `gatewayHostName` value, the `Mqtt` constructor shall initialize the `uri` property of the `config` object to `mqtts://<host>`.]*/
        {
          fieldNameToSet: null,
          fieldValueToSet: null,
          fieldNameToCheck: 'uri',
          fieldValueToCheck: 'mqtts://host.name'
        },
        /* Tests_SRS_NODE_DEVICE_MQTT_18_052: [ If a `moduleId` is specified in the connection string, the Mqtt constructor shall initialize the `clientId` property of the `config` object to '<deviceId>/<moduleId>'. ]*/
        {
          fieldNameToSet: 'moduleId',
          fieldValueToSet: 'moduleId',
          fieldNameToCheck: 'clientId',
          fieldValueToCheck: 'deviceId/moduleId'
        },
        /* Tests_SRS_NODE_DEVICE_MQTT_18_053: [ If a `moduleId` is not specified in the connection string, the Mqtt constructor shall initialize the `clientId` property of the `config` object to '<deviceId>'. ]*/
        {
          fieldNameToSet: null,
          fieldValueToSet: null,
          fieldNameToCheck: 'clientId',
          fieldValueToCheck: 'deviceId'
        },
        /* Tests_SRS_NODE_DEVICE_MQTT_18_054: [ If a `gatewayHostName` is specified in the connection string, the Mqtt constructor shall initialize the `uri` property of the `config` object to `mqtts://<gatewayhostname>`. ]*/
        {
          fieldNameToSet: 'gatewayHostName',
          fieldValueToSet: 'fakeGatewayHost',
          fieldNameToCheck: 'uri',
          fieldValueToCheck: 'mqtts://fakeGatewayHost'
        },
        /* Tests_SRS_NODE_DEVICE_MQTT_18_055: [ The Mqtt constructor shall initialize the `username` property of the `config` object to '<host>/<clientId>/api-version=<version>&DeviceClientType=<agentString>'. ]*/
        {
          fieldNameToSet: null,
          fieldValueToSet: null,
          fieldNameToCheck: 'username',
          fieldValueToCheck: 'host.name/deviceId/' + endpoint.versionQueryString() + '&DeviceClientType=' + encodeURIComponent(userAgentString)
        }
      ].forEach(function (testConfig) {
        it('sets the ' + testConfig.fieldNameToCheck + ' to \'' + testConfig.fieldValueToCheck + '\'', function (testCallback) {
          if (testConfig.fieldNameToSet) {
            fakeConfig[testConfig.fieldNameToSet] = testConfig.fieldValueToSet;
          }
          const mqtt = new Mqtt(fakeAuthenticationProvider, fakeMqttBase);
          mqtt.connect(function () {
            assert.strictEqual(fakeMqttBase.connect.firstCall.args[0][testConfig.fieldNameToCheck], testConfig.fieldValueToCheck);
            testCallback();
          });
        });
      });
    });

    /* Tests_SRS_NODE_DEVICE_MQTT_18_026: When MqttBase fires an error event, the Mqtt object shall emit a disconnect event */
    it('registers to emit disconnect when an error received', function (testCallback) {
      const mqtt = new Mqtt(fakeAuthenticationProvider, fakeMqttBase);
      mqtt.on('disconnect', testCallback);
      mqtt.connect(function () {
        fakeMqttBase.emit('error');
      });
    });

    /* Tests_SRS_NODE_DEVICE_MQTT_16_018: [The `connect` method shall call its callback immediately if `MqttBase` is already connected.]*/
    it('calls the callback immediately if already connected', function (testCallback) {
      const mqtt = new Mqtt(fakeAuthenticationProvider, fakeMqttBase);
      mqtt.connect(function () {
        assert(fakeMqttBase.connect.calledOnce);
        mqtt.connect(function () {
          assert(fakeMqttBase.connect.calledOnce);
          testCallback();
        });
      });
    });

    /* Tests_SRS_NODE_DEVICE_MQTT_16_019: [The `connect` method shall calls its callback with an `Error` that has been translated from the `MqttBase` error using the `translateError` method if it fails to establish a connection.]*/
    it('calls the callback with an error if it fails to connect', function (testCallback) {
      const mqtt = new Mqtt(fakeAuthenticationProvider, fakeMqttBase);
      fakeMqttBase.connect = sinon.stub().callsArgWith(1, new Error('Not authorized'));
      mqtt.connect(function (err) {
        assert.instanceOf(err, errors.UnauthorizedError);
        testCallback();
      });
    });

    /* Tests_SRS_NODE_DEVICE_MQTT_16_067: [The `connect` method shall call the `getDeviceCredentials` method of the `AuthenticationProvider` object passed to the constructor to obtain the credentials of the device.]*/
    it('calls getDeviceCredentials on the AuthenticationProvider', function (testCallback) {
      const mqtt = new Mqtt(fakeAuthenticationProvider, fakeMqttBase);
      mqtt.connect(function () {
        assert.isTrue(fakeAuthenticationProvider.getDeviceCredentials.calledOnce);
        testCallback();
      });
    });

    /* Tests_SRS_NODE_DEVICE_MQTT_16_068: [The `connect` method shall call its callback with the error returned by `getDeviceCredentials` if it fails to return the device credentials.]*/
    it('calls its callback with an error if `getDeviceCredentials` returns an error', function (testCallback) {
      const fakeError = new Error('fake');
      const mqtt = new Mqtt(fakeAuthenticationProvider, fakeMqttBase);
      fakeAuthenticationProvider.getDeviceCredentials = sinon.stub().callsArgWith(0, fakeError);
      mqtt.connect(function (err) {
        assert.strictEqual(err, fakeError);
        testCallback();
      });
    });
  });

  describe('#disconnect', function () {
    /* Tests_SRS_NODE_DEVICE_MQTT_16_021: [The `disconnect` method shall call its callback immediately with a `null` argument and a `results.Disconnected` second argument if `MqttBase` is already disconnected.]*/
    it('calls the callback immediately if already disconnected', function (testCallback) {
      const mqtt = new Mqtt(fakeAuthenticationProvider, fakeMqttBase);
      mqtt.disconnect(function () {
        assert.isTrue(fakeMqttBase.connect.notCalled);
        assert.isTrue(fakeMqttBase.disconnect.notCalled);
        testCallback();
      });
    });

    /* Tests_SRS_NODE_DEVICE_MQTT_16_001: [The `disconnect` method should call the `disconnect` method on `MqttBase`.]*/
    /* Tests_SRS_NODE_DEVICE_MQTT_16_022: [The `disconnect` method shall call its callback with a `null` error parameter and a `results.Disconnected` response if `MqttBase` successfully disconnects if not disconnected already.]*/
    it('disconnects the transport if connected', function (testCallback) {
      const mqtt = new Mqtt(fakeAuthenticationProvider, fakeMqttBase);
      mqtt.connect(function () {
        mqtt.disconnect(function () {
          assert.isTrue(fakeMqttBase.disconnect.calledOnce);
          testCallback();
        });
      });
    });

    /* Tests_SRS_NODE_DEVICE_MQTT_16_001: [The `disconnect` method should call the `disconnect` method on `MqttBase`.]*/
    /* Tests_SRS_NODE_DEVICE_MQTT_16_022: [The `disconnect` method shall call its callback with a `null` error parameter and a `results.Disconnected` response if `MqttBase` successfully disconnects if not disconnected already.]*/
    it('disconnects the transport if connecting', function (testCallback) {
      fakeMqttBase.connect = sinon.stub(); // will block in 'connecting' state
      const mqtt = new Mqtt(fakeAuthenticationProvider, fakeMqttBase);
      mqtt.connect(function () {});
      mqtt.disconnect(function () {
        assert.isTrue(fakeMqttBase.disconnect.calledOnce);
        testCallback();
      });
    });

    /* Tests_SRS_NODE_DEVICE_MQTT_16_085: [Once the MQTT transport is disconnected and if it is using a token authentication provider, the `stop` method of the `AuthenticationProvider` object shall be called to stop any running timer.]*/
    it('calls stop on the authentication provider if using token authentication', function (testCallback) {
      const mqtt = new Mqtt(fakeAuthenticationProvider, fakeMqttBase);
      mqtt.connect(function () {});
      mqtt.disconnect(function () {
        assert.isTrue(fakeAuthenticationProvider.stop.calledTwice); // once when instantiated, once when disconnected
        testCallback();
      });
    });
  });

  describe('#updateSharedAccessSignature', function () {
    /* Tests_SRS_NODE_DEVICE_MQTT_16_007: [The `updateSharedAccessSignature` method shall save the new shared access signature given as a parameter to its configuration.]*/
    it('does not require reconnecting if disconnected but uses the new shared access signature on subsequent calls', function (testCallback) {
      const newSas = 'newSas';
      const mqtt = new Mqtt(fakeAuthenticationProvider, fakeMqttBase);
      mqtt.updateSharedAccessSignature(newSas, function () {
        assert.isTrue(fakeMqttBase.connect.notCalled);
        assert.isTrue(fakeMqttBase.disconnect.notCalled);
        assert.isTrue(fakeAuthenticationProvider.updateSharedAccessSignature.calledWith(newSas));
        assert.isTrue(fakeAuthenticationProvider.getDeviceCredentials.notCalled);
        mqtt.connect(function () {
          assert.isTrue(fakeAuthenticationProvider.getDeviceCredentials.calledOnce);
        });
        testCallback();
      });
    });

    /* Tests_SRS_NODE_DEVICE_MQTT_16_009: [The `updateSharedAccessSignature` method shall call the `done` method with an `Error` object if `MqttBase.updateSharedAccessSignature` fails.]*/
    it('calls the callback with an error if it fails to reconnect the MQTT connection', function (testCallback) {
      const newSas = 'newSas';
      const mqtt = new Mqtt(fakeAuthenticationProvider, fakeMqttBase);
      mqtt.connect(function () {
        fakeMqttBase.updateSharedAccessSignature = sinon.stub().callsArgWith(1, new Error('Not authorized'));
        mqtt.updateSharedAccessSignature(newSas, function (err) {
          assert.isTrue(fakeMqttBase.connect.calledOnce);
          assert.instanceOf(err, errors.UnauthorizedError);
          testCallback();
        });
      });
    });

    /* Tests_SRS_NODE_DEVICE_MQTT_16_010: [The `updateSharedAccessSignature` method shall call the `done` callback with a `null` error object and a `SharedAccessSignatureUpdated` object with its `needToReconnect` property set to `false`, if `MqttBase.updateSharedAccessSignature` succeeds.]*/
    it('calls the callback and does not require the client to handle reconnection if it succeeds', function (testCallback) {
      const newSas = 'newSas';
      const mqtt = new Mqtt(fakeAuthenticationProvider, fakeMqttBase);
      mqtt.connect(function () {
        mqtt.updateSharedAccessSignature(newSas, function (err, result) {
          assert.isNotOk(err);
          /* Tests_SRS_NODE_DEVICE_MQTT_16_028: [The `updateSharedAccessSignature` method shall call the `updateSharedAccessSignature` method on the `MqttBase` object if it is connected.]*/
          assert.isTrue(fakeMqttBase.updateSharedAccessSignature.calledOnce);
          assert.instanceOf(result, results.SharedAccessSignatureUpdated);
          assert.isFalse(result.needToReconnect);
          testCallback();
        });
      });
    });
  });

  /* Tests_SRS_NODE_DEVICE_MQTT_16_005: [The `complete` method shall call the `done` callback given as argument immediately since all messages are automatically completed.]*/
  describe('#complete', function () {
    it('immediately calls the callback with a MessageCompleted result', function (testCallback) {
      const mqtt = new Mqtt(fakeAuthenticationProvider, fakeMqttBase);
      mqtt.complete(new Message('fake'), function (err, result) {
        assert.isNotOk(err);
        assert.instanceOf(result, results.MessageCompleted);
        testCallback();
      });
    });
  });

  /* Tests_SRS_NODE_DEVICE_MQTT_16_004: [The `abandon` method shall throw because MQTT doesn’t support abandoning messages.]*/
  /* Tests_SRS_NODE_DEVICE_MQTT_16_006: [The `reject` method shall throw because MQTT doesn’t support rejecting messages.]*/
  /* Tests_SRS_NODE_DEVICE_MQTT_16_056: [The `sendEventBatch` method shall throw a `NotImplementedError`]*/
  /* Tests_SRS_NODE_DEVICE_MQTT_18_051: [`sendOutputEventBatch` shall throw a `NotImplementedError` exception. ]*/
  ['abandon', 'reject', 'sendEventBatch', 'sendOutputEventBatch'].forEach(function (method) {
    describe('#' + method, function () {
      it('throws a NotImplementedError', function () {
        const mqtt = new Mqtt(fakeAuthenticationProvider, fakeMqttBase);
        assert.throws(function () {
          mqtt[method](new Message('fake'), function () {});
        }, errors.NotImplementedError);
      });
    });
  });

  [
    {
      methodName: 'enableC2D',
      topicName: 'devices/deviceId/messages/devicebound/#',
      qos: 1
    },
    {
      methodName: 'enableMethods',
      topicName: '$iothub/methods/POST/#',
      qos: 0
    },
    {
      methodName: 'enableInputMessages',
      moduleId: 'moduleId',
      topicName: 'devices/deviceId/modules/moduleId/inputs/#',
      qos: 1
    },
  ].forEach(function (testConfig) {
    describe('#' + testConfig.methodName, function () {
      beforeEach(function () {
        fakeConfig.moduleId = testConfig.moduleId;
      });

      it('connects the transport if necessary', function (testCallback) {
        const transport = new Mqtt(fakeAuthenticationProvider, fakeMqttBase);
        transport[testConfig.methodName](function (err) {
          /* Tests_SRS_NODE_DEVICE_MQTT_16_047: [`enableC2D` shall connect the MQTT connection if it is disconnected.]*/
          /* Tests_SRS_NODE_DEVICE_MQTT_16_038: [`enableMethods` shall connect the MQTT connection if it is disconnected.]*/
          /* Tests_SRS_NODE_DEVICE_MQTT_16_057: [`enableTwinDesiredPropertiesUpdates` shall connect the MQTT connection if it is disconnected.]*/
          /* Tests_SRS_NODE_DEVICE_MQTT_18_059: [ `enableInputMessages` shall connect the MQTT connection if it is disconnected. ]*/
          assert.isTrue(fakeMqttBase.connect.calledOnce);
          /* Tests_SRS_NODE_DEVICE_MQTT_16_050: [`enableC2D` shall call its callback with no arguments when the `SUBACK` packet is received.]*/
          /* Tests_SRS_NODE_DEVICE_MQTT_16_051: [`enableMethods` shall call its callback with no arguments when the `SUBACK` packet is received.]*/
          /* Tests_SRS_NODE_DEVICE_MQTT_18_062: [ `enableInputMessages` shall call its callback with no arguments when the `SUBACK` packet is received. ]*/
          assert.isUndefined(err);
          /* Tests_SRS_NODE_DEVICE_MQTT_16_049: [`enableC2D` shall subscribe to the MQTT topic for messages with a QoS of `1`.]*/
          /* Tests_SRS_NODE_DEVICE_MQTT_16_040: [`enableMethods` shall subscribe to the MQTT topic for direct methods.]*/
          /* Tests_SRS_NODE_DEVICE_MQTT_18_061: [ `enableInputMessages` shall subscribe to the MQTT topic for inputMessages. ]*/
          assert.equal(fakeMqttBase.subscribe.firstCall.args[0], testConfig.topicName);
          assert.strictEqual(fakeMqttBase.subscribe.firstCall.args[1].qos, testConfig.qos);
          testCallback();
        });
      });

      /* Tests_SRS_NODE_DEVICE_MQTT_16_048: [`enableC2D` shall calls its callback with an `Error` object if it fails to connect.]*/
      /* Tests_SRS_NODE_DEVICE_MQTT_16_039: [`enableMethods` shall calls its callback with an `Error` object if it fails to connect.]*/
      /* Tests_SRS_NODE_DEVICE_MQTT_16_058: [`enableTwinDesiredPropertiesUpdates` shall calls its callback with an `Error` object if it fails to connect.]*/
      /* Tests_SRS_NODE_DEVICE_MQTT_18_060: [ `enableInputMessages` shall calls its callback with an `Error` object if it fails to connect. ]*/
      it('calls its callback with an error if it fails to connect', function (testCallback) {
        const transport = new Mqtt(fakeAuthenticationProvider, fakeMqttBase);
        fakeMqttBase.connect = sinon.stub().callsArgWith(1, new Error('fake error'));
        transport[testConfig.methodName](function (err) {
          assert.isTrue(fakeMqttBase.connect.calledOnce);
          assert.instanceOf(err, Error);
          testCallback();
        });
      });

      /* Tests_SRS_NODE_DEVICE_MQTT_16_052: [`enableC2D` shall call its callback with an `Error` if subscribing to the topic fails.]*/
      /* Tests_SRS_NODE_DEVICE_MQTT_16_053: [`enableMethods` shall call its callback with an `Error` if subscribing to the topic fails.]*/
      /* Tests_SRS_NODE_DEVICE_MQTT_16_061: [`enableTwinDesiredPropertiesUpdates` shall call its callback with an `Error` if subscribing to the topics fails.]*/
      /* Tests_SRS_NODE_DEVICE_MQTT_18_063: [ `enableInputMessages` shall call its callback with an `Error` if subscribing to the topic fails. ]*/
      it('calls its callback with an error if subscribing fails', function (testCallback) {
        const transport = new Mqtt(fakeAuthenticationProvider, fakeMqttBase);
        fakeMqttBase.subscribe = sinon.stub().callsArgWith(2, new Error('fake error'));
        transport.connect(function () {
          transport[testConfig.methodName](function (err) {
            assert.isTrue(fakeMqttBase.subscribe.calledOnce);
            assert.instanceOf(err, Error);
            testCallback();
          });
        });
      });
    });
  });

  [
    { enableFeatureMethod: 'enableC2D', disableFeatureMethod: 'disableC2D' },
    { enableFeatureMethod: 'enableMethods', disableFeatureMethod: 'disableMethods' },
    { enableFeatureMethod: 'enableTwinDesiredPropertiesUpdates', disableFeatureMethod: 'disableTwinDesiredPropertiesUpdates' },
    { enableFeatureMethod: 'enableInputMessages', disableFeatureMethod: 'disableInputMessages', moduleId: 'moduleId' }
  ].forEach(function (testConfig) {
    describe('#' + testConfig.disableFeatureMethod, function () {
      beforeEach(function () {
        fakeConfig.moduleId = testConfig.moduleId;
      });

      /* Tests_SRS_NODE_DEVICE_MQTT_16_041: [`disableC2D` shall call its callback immediately if the MQTT connection is already disconnected.]*/
      /* Tests_SRS_NODE_DEVICE_MQTT_16_044: [`disableMethods` shall call its callback immediately if the MQTT connection is already disconnected.]*/
      /* Tests_SRS_NODE_DEVICE_MQTT_16_062: [`disableTwinDesiredPropertiesUpdates` shall call its callback immediately if the MQTT connection is already disconnected.]*/
      /* Tests_SRS_NODE_DEVICE_MQTT_18_064: [ `disableInputMessages` shall call its callback immediately if the MQTT connection is already disconnected. ]*/
      it('immediately calls its callback if the disconnected', function (testCallback) {
        const mqtt = new Mqtt(fakeAuthenticationProvider, fakeMqttBase);
        mqtt[testConfig.disableFeatureMethod](function () {
          assert.isTrue(fakeMqttBase.connect.notCalled);
          assert.isTrue(fakeMqttBase.disconnect.notCalled);
          testCallback();
        });
      });

      /* Tests_SRS_NODE_DEVICE_MQTT_16_043: [`disableC2D` shall call its callback with an `Error` if an error is received while unsubscribing.]*/
      /* Tests_SRS_NODE_DEVICE_MQTT_16_046: [`disableMethods` shall call its callback with an `Error` if an error is received while unsubscribing.]*/
      /* Tests_SRS_NODE_DEVICE_MQTT_16_065: [`disableTwinDesiredPropertiesUpdates` shall call its callback with an `Error` if an error is received while unsubscribing.]*/
      /* Tests_SRS_NODE_DEVICE_MQTT_18_067: [ `disableInputMessages` shall call its callback with an `Error` if an error is received while unsubscribing. ]*/
      it('calls its callback with an error if it fails to unsubscribe', function (testCallback) {
        const transport = new Mqtt(fakeAuthenticationProvider, fakeMqttBase);
        fakeMqttBase.unsubscribe = sinon.stub().callsArgWith(1, new Error('fake error'));
        transport.connect(function () {
          transport[testConfig.enableFeatureMethod](function () {
            transport[testConfig.disableFeatureMethod](function (err) {
              /* Tests_SRS_NODE_DEVICE_MQTT_16_042: [`disableC2D` shall unsubscribe from the topic for C2D messages.]*/
              /* Tests_SRS_NODE_DEVICE_MQTT_16_045: [`disableMethods` shall unsubscribe from the topic for direct methods.]*/
              /* Tests_SRS_NODE_DEVICE_MQTT_16_063: [`disableTwinDesiredPropertiesUpdates` shall unsubscribe from the topics for twin messages.]*/
              assert.isTrue(fakeMqttBase.unsubscribe.called);
              assert.instanceOf(err, Error);
              testCallback();
            });
          });
        });
      });

      /* Tests_SRS_NODE_DEVICE_MQTT_16_054: [`disableC2D` shall call its callback with no arguments when the `UNSUBACK` packet is received.]*/
      /* Tests_SRS_NODE_DEVICE_MQTT_16_055: [`disableMethods` shall call its callback with no arguments when the `UNSUBACK` packet is received.]*/
      /* Tests_SRS_NODE_DEVICE_MQTT_16_064: [`disableTwinDesiredPropertiesUpdates` shall call its callback with no arguments when the `UNSUBACK` packet is received.]*/
      /* Tests_SRS_NODE_DEVICE_MQTT_18_066: [ `disableInputMessages` shall call its callback with no arguments when the `UNSUBACK` packet is received. ]*/
      it('unsubscribes and calls its callback', function (testCallback) {
        const transport = new Mqtt(fakeAuthenticationProvider, fakeMqttBase);
        transport.connect(function () {
          transport[testConfig.enableFeatureMethod](function () {
            transport[testConfig.disableFeatureMethod](function (err) {
              /* Tests_SRS_NODE_DEVICE_MQTT_16_042: [`disableC2D` shall unsubscribe from the topic for C2D messages.]*/
              /* Tests_SRS_NODE_DEVICE_MQTT_16_045: [`disableMethods` shall unsubscribe from the topic for direct methods.]*/
              /* Tests_SRS_NODE_DEVICE_MQTT_16_063: [`disableTwinDesiredPropertiesUpdates` shall unsubscribe from the topics for twin messages.]*/
              /* Tests_SRS_NODE_DEVICE_MQTT_18_065: [ `disableInputMessages` shall unsubscribe from the topic for inputMessages. ]*/
              assert.isTrue(fakeMqttBase.unsubscribe.called);
              assert.isUndefined(err);
              testCallback();
            });
          });
        });
      });
    });
  });

  describe('#getTwin', function () {
    /* Tests_SRS_NODE_DEVICE_MQTT_16_075: [`getTwin` shall establish the MQTT connection by calling `connect` on the `MqttBase` object if it is disconnected.]*/
    it('connects the transport if disconnected', function () {
      const transport = new Mqtt(fakeAuthenticationProvider, fakeMqttBase);
      transport.getTwin(function () {});
      assert.isTrue(fakeMqttBase.connect.calledOnce);
    });

    /* Tests_SRS_NODE_DEVICE_MQTT_16_076: [`getTwin` shall call its callback with an error if it fails to connect the transport]*/
    it('calls the callback with an error if the transport fails to connect', function (testCallback) {
      fakeMqttBase.connect = sinon.stub().callsArgWith(1, new Error('fake'));
      const transport = new Mqtt(fakeAuthenticationProvider, fakeMqttBase);
      transport.getTwin(function (err) {
        assert.instanceOf(err, Error);
        testCallback();
      });
    });
    /* Tests_SRS_NODE_DEVICE_MQTT_16_077: [`getTwin` shall call the `getTwin` method on the `MqttTwinClient` object and pass it its callback.]*/
    it('calls getTwin on the MqttTwinClient object and passes its callback', function (testCallback) {
      const transport = new Mqtt(fakeAuthenticationProvider, fakeMqttBase);
      const fakeCallback = function () {};
      sinon.spy(transport._twinClient, 'getTwin');
      transport.connect(function () {
        transport.getTwin(fakeCallback);
        assert.isTrue(transport._twinClient.getTwin.calledOnce);
        assert.isTrue(transport._twinClient.getTwin.calledWith(fakeCallback));
        testCallback();
      });
    });
  });

  describe('#updateTwinReportedProperties', function () {
    const fakePatch = {
      fake: 'patch'
    };
    /* Tests_SRS_NODE_DEVICE_MQTT_16_078: [`updateTwinReportedProperties` shall establish the MQTT connection by calling `connect` on the `MqttBase` object if it is disconnected.]*/
    it('connects the transport if disconnected', function () {
      const transport = new Mqtt(fakeAuthenticationProvider, fakeMqttBase);
      transport.updateTwinReportedProperties(fakePatch, function () {});
      assert.isTrue(fakeMqttBase.connect.calledOnce);
    });

    /* Tests_SRS_NODE_DEVICE_MQTT_16_079: [`updateTwinReportedProperties` shall call its callback with an error if it fails to connect the transport.]*/
    it('calls the callback with an error if the transport fails to connect', function (testCallback) {
      fakeMqttBase.connect = sinon.stub().callsArgWith(1, new Error('fake'));
      const transport = new Mqtt(fakeAuthenticationProvider, fakeMqttBase);
      transport.updateTwinReportedProperties(fakePatch, function (err) {
        assert.instanceOf(err, Error);
        testCallback();
      });
    });

    /* Tests_SRS_NODE_DEVICE_MQTT_16_080: [`updateTwinReportedProperties` shall call the `updateTwinReportedProperties` method on the `MqttTwinClient` object and pass it its callback.]*/
    it('calls updateTwinReportedProperties on the MqttTwinClient object and passes its callback', function (testCallback) {
      const transport = new Mqtt(fakeAuthenticationProvider, fakeMqttBase);
      const fakeCallback = function () {};
      sinon.spy(transport._twinClient, 'updateTwinReportedProperties');
      transport.connect(function () {
        transport.updateTwinReportedProperties(fakePatch, fakeCallback);
        assert.isTrue(transport._twinClient.updateTwinReportedProperties.calledOnce);
        assert.isTrue(transport._twinClient.updateTwinReportedProperties.calledWith(fakePatch, fakeCallback));
        testCallback();
      });
    });
  });

  describe('#enableTwinDesiredPropertiesUpdates', function () {
    /* Tests_SRS_NODE_DEVICE_MQTT_16_057: [`enableTwinDesiredPropertiesUpdates` shall connect the MQTT connection if it is disconnected.]*/
    it('connects the transport if necessary', function (testCallback) {
      const transport = new Mqtt(fakeAuthenticationProvider, fakeMqttBase);
      transport.enableTwinDesiredPropertiesUpdates(function () {
        assert.isTrue(fakeMqttBase.connect.calledOnce);
        testCallback();
      });
    });

    /* Tests_SRS_NODE_DEVICE_MQTT_16_058: [`enableTwinDesiredPropertiesUpdates` shall calls its callback with an `Error` object if it fails to connect.]*/
    it('calls its callback with an error if connecting the transport fails', function (testCallback) {
      const fakeError = new Error('fake');
      const transport = new Mqtt(fakeAuthenticationProvider, fakeMqttBase);
      fakeMqttBase.connect = sinon.stub().callsArgWith(1, fakeError);
      transport.enableTwinDesiredPropertiesUpdates(function (err) {
        assert.strictEqual(err, fakeError);
        testCallback();
      });
    });

    /* Tests_SRS_NODE_DEVICE_MQTT_16_059: [`enableTwinDesiredPropertiesUpdates` shall call the `enableTwinDesiredPropertiesUpdates` on the `MqttTwinClient` object created by the constructor and pass it its callback.]*/
    it('calls \'enableTwinDesiredPropertiesUpdates\' on the MqttTwinClient and passes its callback', function () {
      const transport = new Mqtt(fakeAuthenticationProvider, fakeMqttBase);
      sinon.spy(transport._twinClient, 'enableTwinDesiredPropertiesUpdates');
      transport.connect(function () {
        const callback = function () {};
        transport.enableTwinDesiredPropertiesUpdates(callback);
        assert.isTrue(transport._twinClient.enableTwinDesiredPropertiesUpdates.calledOnce);
        assert.isTrue(transport._twinClient.enableTwinDesiredPropertiesUpdates.calledWith(callback));
      });
    });
  });

  describe('#disableTwinDesiredPropertiesUpdates', function () {
    /* Tests_SRS_NODE_DEVICE_MQTT_16_083: [`disableTwinDesiredPropertiesUpdates` shall call the `disableTwinDesiredPropertiesUpdates` on the `MqttTwinClient` object created by the constructor and pass it its callback.]*/
    it('calls \'disableTwinDesiredPropertiesUpdates\' on the MqttTwinClient and passes its callback', function () {
      const transport = new Mqtt(fakeAuthenticationProvider, fakeMqttBase);
      sinon.spy(transport._twinClient, 'disableTwinDesiredPropertiesUpdates');
      transport.connect(function () {
        const callback = function () {};
        transport.disableTwinDesiredPropertiesUpdates(callback);
        assert.isTrue(transport._twinClient.disableTwinDesiredPropertiesUpdates.calledOnce);
        assert.isTrue(transport._twinClient.disableTwinDesiredPropertiesUpdates.calledWith(callback));
      });
    });
  });

  describe('#on(\'twinDesiredPropertiesUpdate\'', function () {
    /* Tests_SRS_NODE_DEVICE_MQTT_16_081: [The `Mqtt` constructor shall subscribe to the `MqttTwinClient` `twinDesiredPropertiesUpdates`.]*/
    /* Tests_SRS_NODE_DEVICE_MQTT_16_082: [A `twinDesiredPropertiesUpdates` shall be emitted by the `Mqtt` object for each `twinDesiredPropertiesUpdates` event received from the `MqttTwinClient` with the same payload. **/
    it('re-emits events \'twinDesiredPropertiesUpdate\' emitted by the twin client', function (testCallback) {
      const fakePatch = {
        fake: 'patch'
      };

      const transport = new Mqtt(fakeAuthenticationProvider, fakeMqttBase);
      transport.on('twinDesiredPropertiesUpdate', function (patch) {
        assert.strictEqual(patch, fakePatch);
        testCallback();
      });

      transport._twinClient.emit('twinDesiredPropertiesUpdate', fakePatch);
    });
  });
});<|MERGE_RESOLUTION|>--- conflicted
+++ resolved
@@ -16,13 +16,9 @@
 const getUserAgentString = require('azure-iot-device').getUserAgentString;
 
 describe('Mqtt', function () {
-<<<<<<< HEAD
-  var fakeConfig, fakeAuthenticationProvider, fakeX509AuthenticationProvider, fakeMqttBase;
-=======
   let fakeConfig;
   let fakeAuthenticationProvider;
   let fakeMqttBase;
->>>>>>> c204714d
 
   beforeEach(function () {
     fakeConfig = {
@@ -655,40 +651,6 @@
         }, () => {});
       });
     });
-<<<<<<< HEAD
-
-    it('throws when token renewal options passed and uses non-renewal authentication ', () => {
-      assert.throws(() => {
-        const mqtt = new Mqtt(fakeAuthenticationProvider, fakeMqttBase);
-        mqtt.setOptions({
-          tokenRenewal: {
-            tokenValidTimeInSeconds: 10,
-            tokenRenewalMarginInSeconds: 1
-          }
-        }, () => {});
-      });
-    });
-
-    /* Tests_SRS_NODE_DEVICE_MQTT_06_002: [The authentication providers `setTokenRenewalValues` method shall be invoked with the values provided in the tokenRenewal option.] */
-    it('invokes the setTokenRenewalValues of the provider ', (done) => {
-      fakeAuthenticationProvider.setTokenRenewalValues = sinon.stub();
-      const mqtt = new Mqtt(fakeAuthenticationProvider, fakeMqttBase);
-      const tokenOptions = {
-        tokenRenewal: {
-          tokenValidTimeInSeconds: 10,
-          tokenRenewalMarginInSeconds: 1
-        }
-      };
-      mqtt.setOptions(tokenOptions);
-      assert(fakeAuthenticationProvider.setTokenRenewalValues.calledOnceWith(
-        tokenOptions.tokenRenewal.tokenValidTimeInSeconds,
-        tokenOptions.tokenRenewal.tokenRenewalMarginInSeconds
-      ));
-      done();
-    });
-  });
-=======
->>>>>>> c204714d
 
     it('throws when token renewal options passed and uses non-renewal authentication ', () => {
       assert.throws(() => {
