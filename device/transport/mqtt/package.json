{
  "name": "azure-iot-device-mqtt",
<<<<<<< HEAD
  "version": "1.12.0-preview.2",
=======
  "version": "1.12.0",
>>>>>>> b39d6032
  "description": "MQTT transport for Azure IoT device SDK",
  "author": "Microsoft Corporation",
  "license": "MIT",
  "main": "index.js",
  "typings": "index.d.ts",
  "dependencies": {
<<<<<<< HEAD
    "azure-iot-common": "1.12.0-preview.2",
    "azure-iot-device": "1.12.0-preview.2",
    "azure-iot-mqtt-base": "1.12.0-preview.2",
=======
    "azure-iot-common": "1.12.0",
    "azure-iot-device": "1.13.0",
    "azure-iot-mqtt-base": "1.11.0",
>>>>>>> b39d6032
    "debug": "^4.1.1",
    "machina": "^4.0.2",
    "uuid": "^3.3.2"
  },
  "devDependencies": {
    "@types/mqtt": "0.0.34",
    "@types/node": "^9.6.50",
    "chai": "^4.2.0",
    "es5-shim": "^4.5.12",
    "mocha": "^7.1.1",
    "nyc": "^15.0.0",
    "sinon": "^7.4.1",
    "source-map-support": "^0.5.16",
    "ts-node": "^8.6.2",
    "tslint": "^6.1.0",
    "typescript": "2.9.2"
  },
  "scripts": {
    "npmlockrefresh": "npm i --package-lock-only",
    "lint": "tslint --project . -c ../../../tslint.json",
    "build": "tsc",
    "unittest-min": "tsc && nyc --reporter lcov ../../../node_modules/mocha/bin/_mocha --reporter dot",
    "alltest-min": "tsc && nyc --reporter lcov ../../../node_modules/mocha/bin/_mocha --reporter dot test/_*_test*.js",
    "unittest": "tsc && nyc --reporter lcov --reporter text ../../../node_modules/mocha/bin/_mocha",
    "alltest": "tsc && nyc --reporter lcov --reporter text ../../../node_modules/mocha/bin/_mocha test/_*_test*.js",
    "ci": "npm -s run lint && npm -s run build && npm -s run alltest-min",
    "test": "npm -s run unittest"
  },
  "nyc": {
    "exclude": [
      "coverage/**",
      "**/*.d.ts",
      "test{,s}/**",
      "test{,-*}.{js,cjs,mjs,ts}",
      "**/*{.,-}test.{js,cjs,mjs,ts}",
      "**/__tests__/**",
      "**/{ava,nyc}.config.{js,cjs,mjs}",
      "**/jest.config.{js,cjs,mjs,ts}",
      "**/{karma,rollup,webpack}.config.js",
      "**/{babel.config,.eslintrc,.mocharc}.{js,cjs}"
    ],
    "extension": [
      ".ts",
      ".tsx"
    ],
    "check-coverage": true,
    "lines": 97,
    "functions": 98,
    "branches": 91,
    "statements": 97
  },
  "mocha": {
    "require": [
      "ts-node/register",
      "source-map-support/register"
    ],
    "full-trace": true,
    "bail": true,
    "spec": "test/**/_*_test.js"
  },
  "engines": {
    "node": ">= 10.0.0"
  },
  "repository": {
    "type": "git",
    "url": "git+https://github.com/Azure/azure-iot-sdk-node.git"
  },
  "bugs": {
    "url": "https://github.com/Azure/azure-iot-sdk-node/issues"
  },
  "homepage": "https://github.com/Azure/azure-iot-sdk-node#readme"
}<|MERGE_RESOLUTION|>--- conflicted
+++ resolved
@@ -1,25 +1,15 @@
 {
   "name": "azure-iot-device-mqtt",
-<<<<<<< HEAD
   "version": "1.12.0-preview.2",
-=======
-  "version": "1.12.0",
->>>>>>> b39d6032
   "description": "MQTT transport for Azure IoT device SDK",
   "author": "Microsoft Corporation",
   "license": "MIT",
   "main": "index.js",
   "typings": "index.d.ts",
   "dependencies": {
-<<<<<<< HEAD
     "azure-iot-common": "1.12.0-preview.2",
     "azure-iot-device": "1.12.0-preview.2",
     "azure-iot-mqtt-base": "1.12.0-preview.2",
-=======
-    "azure-iot-common": "1.12.0",
-    "azure-iot-device": "1.13.0",
-    "azure-iot-mqtt-base": "1.11.0",
->>>>>>> b39d6032
     "debug": "^4.1.1",
     "machina": "^4.0.2",
     "uuid": "^3.3.2"
