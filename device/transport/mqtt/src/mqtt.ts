// Copyright (c) Microsoft. All rights reserved.
// Licensed under the MIT license. See LICENSE file in the project root for full license information.

'use strict';
import * as querystring from 'querystring';
import * as URL from 'url';
import * as machina from 'machina';

<<<<<<< HEAD
import { endpoint, results, errors, Message, X509, AuthenticationProvider, AuthenticationType, TransportConfig } from 'azure-iot-common';
import { DeviceMethodResponse, Client, X509AuthenticationProvider, SharedAccessSignatureAuthenticationProvider } from 'azure-iot-device';
=======
import { results, errors, Message, X509, AuthenticationProvider, AuthenticationType, TransportConfig } from 'azure-iot-common';
import { DeviceMethodResponse, Client, X509AuthenticationProvider, SharedAccessSignatureAuthenticationProvider, TwinProperties } from 'azure-iot-device';
>>>>>>> 432d075d
import { EventEmitter } from 'events';
import * as util from 'util';
import * as dbg from 'debug';
const debug = dbg('azure-iot-device-mqtt:Mqtt');
<<<<<<< HEAD
import { MqttBaseTransportConfig, MqttBase, translateError } from 'azure-iot-mqtt-base';
import { MqttTwinReceiver } from './mqtt_twin_receiver';
=======
import { MqttBase, translateError } from 'azure-iot-mqtt-base';
import { MqttTwinClient } from './mqtt_twin_client';
>>>>>>> 432d075d

// tslint:disable-next-line:no-var-requires
const packageJson = require('../package.json');

const TOPIC_RESPONSE_PUBLISH_FORMAT = '$iothub/%s/res/%d/?$rid=%s';

/**
 * @class        module:azure-iot-device-mqtt.Mqtt
 * @classdesc    Provides MQTT transport for the device [client]{@link module:azure-iot-device.Client} class.
 *
 * This class is not meant to be used directly, instead it should just be passed to the [client]{@link module:azure-iot-device.Client} object.
 *
 * @param   {Object}    config  Configuration object derived from the connection string by the client.
 */
/*
 Codes_SRS_NODE_DEVICE_MQTT_12_001: [The `Mqtt` constructor shall accept the transport configuration structure
 Codes_SRS_NODE_DEVICE_MQTT_12_002: [The `Mqtt` constructor shall store the configuration structure in a member variable
 Codes_SRS_NODE_DEVICE_MQTT_12_003: [The Mqtt constructor shall create an base transport object and store it in a member variable.]
*/
export class Mqtt extends EventEmitter implements Client.Transport {
  /**
   * @private
   */
  protected _authenticationProvider: AuthenticationProvider;
  private _mqtt: MqttBase;
  private _twinClient: MqttTwinClient;
  private _topicTelemetryPublish: string;
  private _fsm: machina.Fsm;
  private _topics: { [key: string]: TopicDescription };
  private _sdkVersionString: string = encodeURIComponent('azure-iot-device/' + packageJson.version);

  /**
   * @private
   */
  constructor(authenticationProvider: AuthenticationProvider, mqttBase?: any) {
    super();

    this._authenticationProvider = authenticationProvider;
    /*Codes_SRS_NODE_DEVICE_MQTT_16_071: [The constructor shall subscribe to the `newTokenAvailable` event of the `authenticationProvider` passed as an argument if it uses tokens for authentication.]*/
    if (this._authenticationProvider.type === AuthenticationType.Token) {
      (<any>this._authenticationProvider).on('newTokenAvailable', (newCredentials) => {
        /*Codes_SRS_NODE_DEVICE_MQTT_16_072: [If the `newTokenAvailable` event is fired, the `Mqtt` object shall do nothing if it isn't connected.]*/
        /*Codes_SRS_NODE_DEVICE_MQTT_16_073: [If the `newTokenAvailable` event is fired, the `Mqtt` object shall call `updateSharedAccessSignature` on the `mqttBase` object if it is connected.]*/
        this._fsm.handle('updateSharedAccessSignature', newCredentials.sharedAccessSignature, (err) => {
          /*Codes_SRS_NODE_DEVICE_MQTT_16_074: [If updating the shared access signature fails when the `newTokenAvailable` event is fired, the `Mqtt` state machine shall fire a `disconnect` event.]*/
          if (err) {
            this.emit('disconnect', err);
          }
        });
      });
    }

    /* Codes_SRS_NODE_DEVICE_MQTT_18_025: [ If the Mqtt constructor receives a second parameter, it shall be used as a mqttBase in place of mqtt.js ]*/
    if (mqttBase) {
      this._mqtt = mqttBase;
    } else {
      this._mqtt = new MqttBase(this._sdkVersionString);
    }

    /* Codes_SRS_NODE_DEVICE_MQTT_18_026: When MqttTransport fires the close event, the Mqtt object shall emit a disconnect event */
    this._mqtt.on('error', (err) => {
      debug('on close');
      this._fsm.handle('disconnect', () => {
        this.emit('disconnect', err);
      });
    });

    this._mqtt.on('message', this._dispatchMqttMessage.bind(this));

    this._twinClient = new MqttTwinClient(this._mqtt);

    /*Codes_SRS_NODE_DEVICE_MQTT_16_081: [The `Mqtt` constructor shall subscribe to the `MqttTwinClient` `twinDesiredPropertiesUpdates`.]*/
    /*Codes_SRS_NODE_DEVICE_MQTT_16_082: [A `twinDesiredPropertiesUpdates` shall be emitted by the `Mqtt` object for each `twinDesiredPropertiesUpdates` event received from the `MqttTwinClient` with the same payload. **/
    this._twinClient.on('twinDesiredPropertiesUpdate', (patch) => this.emit('twinDesiredPropertiesUpdate', patch));

    this._fsm = new machina.Fsm({
      initialState: 'disconnected',
      states: {
        disconnected: {
          _onEnter: (disconnectedCallback, err, result) => {
            if (disconnectedCallback) {
              if (err) {
                /*Codes_SRS_NODE_DEVICE_MQTT_16_019: [The `connect` method shall calls its callback with an `Error` that has been translated from the `MqttBase` error using the `translateError` method if it fails to establish a connection.]*/
                disconnectedCallback(translateError(err));
              } else {
                disconnectedCallback(undefined, result);
              }
            } else {
              /* Codes_SRS_NODE_DEVICE_MQTT_18_026: When MqttTransport fires the close event, the Mqtt object shall emit a disconnect event */
              this.emit('disconnect', err);
            }
          },
          /*Codes_SRS_NODE_DEVICE_MQTT_16_021: [The `disconnect` method shall call its callback immediately with a `null` argument and a `results.Disconnected` second argument if `MqttBase` is already disconnected.]*/
          disconnect: (callback) => callback(null, new results.Disconnected()),
          connect: (callback) => {
            this._fsm.transition('connecting', callback);
          },
          sendEvent: (topic, payload, options, sendEventCallback) => {
            /*Codes_SRS_NODE_DEVICE_MQTT_16_023: [The `sendEvent` method shall connect the Mqtt connection if it is disconnected.]*/
            /*Codes_SRS_NODE_DEVICE_MQTT_18_045: [The `sendOutputEvent` method shall connect the Mqtt connection if it is disconnected. ]*/
            this._fsm.handle('connect', (err) => {
              if (err) {
                /*Codes_SRS_NODE_DEVICE_MQTT_16_024: [The `sendEvent` method shall call its callback with an `Error` that has been translated using the `translateError` method if the `MqttBase` object fails to establish a connection.]*/
                /*Codes_SRS_NODE_DEVICE_MQTT_18_046: [The `sendOutputEvent` method shall call its callback with an `Error` that has been translated using the `translateError` method if the `MqttBase` object fails to establish a connection. ]*/
                sendEventCallback(translateError(err));
              } else {
                this._fsm.handle('sendEvent', topic, payload, options, sendEventCallback);
              }
            });
          },
          updateSharedAccessSignature: (sharedAccessSignature, callback) => { callback(null, new results.SharedAccessSignatureUpdated(false)); },
          sendMethodResponse: (response, callback) => {
            /*Codes_SRS_NODE_DEVICE_MQTT_16_034: [The `sendMethodResponse` method shall fail with a `NotConnectedError` if the `MqttBase` object is not connected.]*/
            callback(new errors.NotConnectedError('device disconnected: the service already considers the method has failed'));
          },
          getTwin: (callback) => {
            /*Codes_SRS_NODE_DEVICE_MQTT_16_075: [`getTwin` shall establish the MQTT connection by calling `connect` on the `MqttBase` object if it is disconnected.]*/
            this._fsm.handle('connect', (err) => {
              if (err) {
                /*Codes_SRS_NODE_DEVICE_MQTT_16_076: [`getTwin` shall call its callback with an error if it fails to connect the transport]*/
                callback(err);
              } else {
                this._fsm.handle('getTwin', callback);
              }
            });
          },
          updateTwinReportedProperties: (patch, callback) => {
            /*Codes_SRS_NODE_DEVICE_MQTT_16_078: [`updateTwinReportedProperties` shall establish the MQTT connection by calling `connect` on the `MqttBase` object if it is disconnected.]*/
            this._fsm.handle('connect', (err) => {
              if (err) {
                /*Codes_SRS_NODE_DEVICE_MQTT_16_079: [`updateTwinReportedProperties` shall call its callback with an error if it fails to connect the transport]*/
                callback(err);
              } else {
                this._fsm.handle('updateTwinReportedProperties', patch, callback);
              }
            });
          },
          enableC2D: (callback) => {
            /*Codes_SRS_NODE_DEVICE_MQTT_16_047: [`enableC2D` shall connect the MQTT connection if it is disconnected.]*/
            this._fsm.handle('connect', (err) => {
              if (err) {
                /*Codes_SRS_NODE_DEVICE_MQTT_16_048: [`enableC2D` shall calls its callback with an `Error` object if it fails to connect.]*/
                callback(err);
              } else {
                this._fsm.handle('enableC2D', callback);
              }
            });
          },
          enableMethods: (callback) => {
            /*Codes_SRS_NODE_DEVICE_MQTT_16_038: [`enableMethods` shall connect the MQTT connection if it is disconnected.]*/
            this._fsm.handle('connect', (err) => {
              if (err) {
                /*Codes_SRS_NODE_DEVICE_MQTT_16_039: [`enableMethods` shall calls its callback with an `Error` object if it fails to connect.]*/
                callback(err);
              } else {
                this._fsm.handle('enableMethods', callback);
              }
            });
          },
<<<<<<< HEAD
          enableTwin: (callback) => {
            /*Codes_SRS_NODE_DEVICE_MQTT_16_057: [`enableTwin` shall connect the MQTT connection if it is disconnected.]*/
            this._fsm.handle('connect', (err) => {
              if (err) {
                /*Codes_SRS_NODE_DEVICE_MQTT_16_058: [`enableTwin` shall calls its callback with an `Error` object if it fails to connect.]*/
                callback(err);
              } else {
                this._fsm.handle('enableTwin', callback);
              }
            });
          },
          enableInputMessages: (callback) => {
            /*Codes_SRS_NODE_DEVICE_MQTT_18_059: [ `enableInputMessages` shall connect the MQTT connection if it is disconnected. ]*/
            this._fsm.handle('connect', (err) => {
              if (err) {
                /*Codes_SRS_NODE_DEVICE_MQTT_18_060: [ `enableInputMessages` shall calls its callback with an `Error` object if it fails to connect. ]*/
                callback(err);
              } else {
                this._fsm.handle('enableInputMessages', callback);
              }
            });
          },
=======
>>>>>>> 432d075d
          disableC2D: (callback) => {
            /*Codes_SRS_NODE_DEVICE_MQTT_16_041: [`disableC2D` shall call its callback immediately if the MQTT connection is already disconnected.]*/
            callback();
          },
          disableMethods: (callback) => {
            /*Codes_SRS_NODE_DEVICE_MQTT_16_044: [`disableMethods` shall call its callback immediately if the MQTT connection is already disconnected.]*/
            callback();
          },
<<<<<<< HEAD
          disableTwin: (callback) => {
            /*Codes_SRS_NODE_DEVICE_MQTT_16_062: [`disableTwin` shall call its callback immediately if the MQTT connection is already disconnected.]*/
            callback();
          },
          disableInputMessages: (callback) => {
            /*Codes_SRS_NODE_DEVICE_MQTT_18_064: [ `disableInputMessages` shall call its callback immediately if the MQTT connection is already disconnected. ]*/
            callback();
          },
=======
          enableTwinDesiredPropertiesUpdates: (callback) => {
            /*Codes_SRS_NODE_DEVICE_MQTT_16_057: [`enableTwinDesiredPropertiesUpdates` shall connect the MQTT connection if it is disconnected.]*/
            this._fsm.handle('connect', (err) => {
              if (err) {
                /*Codes_SRS_NODE_DEVICE_MQTT_16_058: [`enableTwinDesiredPropertiesUpdates` shall calls its callback with an `Error` object if it fails to connect.]*/
                callback(err);
              } else {
                this._fsm.handle('enableTwinDesiredPropertiesUpdates', callback);
              }
            });
          },
          disableTwinDesiredPropertiesUpdates: (callback) => callback(),
>>>>>>> 432d075d
        },
        connecting: {
          _onEnter: (connectCallback) => {
            /*Codes_SRS_NODE_DEVICE_MQTT_16_067: [The `connect` method shall call the `getDeviceCredentials` method of the `AuthenticationProvider` object passed to the constructor to obtain the credentials of the device.]*/
            this._authenticationProvider.getDeviceCredentials((err, credentials) => {
              if (err) {
                /*Codes_SRS_NODE_DEVICE_MQTT_16_068: [The `connect` method shall call its callback with the error returned by `getDeviceCredentials` if it fails to return the device credentials.]*/
                this._fsm.transition('disconnected', connectCallback, err);
              } else {
                this._configureEndpoints(credentials);
                let baseConfig = this._getBaseTransportConfig(credentials);
                this._mqtt.connect(baseConfig, (err, result) => {
                  debug('connect');
                  if (err) {
                    this._fsm.transition('disconnected', connectCallback, err);
                  } else {
                    this._fsm.transition('connected', connectCallback, result);
                  }
                });
              }
            });
          },
          disconnect: (disconnectCallback) => {
            this._fsm.transition('disconnecting', disconnectCallback);
          },

          /*Codes_SRS_NODE_DEVICE_MQTT_16_025: [If `sendEvent` is called while `MqttBase` is establishing the connection, it shall wait until the connection is established and then send the event.]*/
          /*Codes_SRS_NODE_DEVICE_MQTT_16_035: [If `sendEvent` is called while `MqttBase` is establishing the connection, and `MqttBase` fails to establish the connection, then sendEvent shall fail.]*/
<<<<<<< HEAD
          /*Codes_SRS_NODE_DEVICE_MQTT_16_031: [If `sendTwinRequest` is called while `MqttBase` is establishing the connection, it shall wait until the connection is established and then send the twin request.]*/
          /*Codes_SRS_NODE_DEVICE_MQTT_16_036: [If `sendTwinRequest` is called while `MqttBase` is establishing the connection, and `MqttBase` fails to establish the connection, then `sendTwinRequest` shall fail.]*/
          /*Codes_SRS_NODE_DEVICE_MQTT_18_047: [If `sendOutputEvent` is called while `MqttBase` is establishing the connection, it shall wait until the connection is established and then send the event. ]*/
          /*Codes_SRS_NODE_DEVICE_MQTT_18_048: [If `sendOutputEvent` is called while `MqttBase` is establishing the connection, and `MqttBase` fails to establish the connection, then sendEvent shall fail. ]*/
=======
>>>>>>> 432d075d
          '*': () => this._fsm.deferUntilTransition()
        },
        connected: {
          _onEnter: (connectedCallback, connectResult) => {
            /*Codes_SRS_NODE_DEVICE_MQTT_16_020: [The `connect` method shall call its callback with a `null` error parameter and a `results.Connected` response if `MqttBase` successfully connects.]*/
            if (connectedCallback) connectedCallback(null, new results.Connected(connectResult));
          },
          /*Codes_SRS_NODE_DEVICE_MQTT_16_018: [The `connect` method shall call its callback immediately if `MqttBase` is already connected.]*/
          connect: (connectCallback) => connectCallback(null, new results.Connected()),
          disconnect: (disconnectCallback) => {
            this._fsm.transition('disconnecting', disconnectCallback);
          },
          sendEvent: (topic, payload, options, sendEventCallback) => {
            this._mqtt.publish(topic, payload, options, (err, result) => {
              if (err) {
                /*Codes_SRS_NODE_DEVICE_MQTT_16_027: [The `sendEvent` method shall call its callback with an `Error` that has been translated using the `translateError` method if the `MqttBase` object fails to publish the message.]*/
                /*Codes_SRS_NODE_DEVICE_MQTT_18_050: [The `sendOutputEvent` method shall call its callback with an `Error` that has been translated using the `translateError` method if the `MqttBase` object fails to publish the message. ]*/
                sendEventCallback(translateError(err));
              } else {
                sendEventCallback(null, new results.MessageEnqueued(result));
              }
            });
          },
          updateSharedAccessSignature: (sharedAccessSignature, callback) => {
            /*Codes_SRS_NODE_DEVICE_MQTT_16_028: [The `updateSharedAccessSignature` method shall call the `updateSharedAccessSignature` method on the `MqttBase` object if it is connected.]*/
            this._mqtt.updateSharedAccessSignature(sharedAccessSignature, (err) => {
              if (err) {
                /*Codes_SRS_NODE_DEVICE_MQTT_16_009: [The `updateSharedAccessSignature` method shall call the `done` method with an `Error` object if `MqttBase.updateSharedAccessSignature` fails.]*/
                this._fsm.transition('disconnected', callback, err);
              } else {
                /*Codes_SRS_NODE_DEVICE_MQTT_16_010: [The `updateSharedAccessSignature` method shall call the `done` callback with a `null` error object and a `SharedAccessSignatureUpdated` object with its `needToReconnect` property set to `false`, if `MqttBase.updateSharedAccessSignature` succeeds.]*/
                callback(null, new results.SharedAccessSignatureUpdated(false));
              }
            });
          },
          sendMethodResponse: (response, callback) => {
            // Codes_SRS_NODE_DEVICE_MQTT_13_002: [ sendMethodResponse shall build an MQTT topic name in the format: $iothub/methods/res/<STATUS>/?$rid=<REQUEST ID>&<PROPERTIES> where <STATUS> is response.status. ]
            // Codes_SRS_NODE_DEVICE_MQTT_13_003: [ sendMethodResponse shall build an MQTT topic name in the format: $iothub/methods/res/<STATUS>/?$rid=<REQUEST ID>&<PROPERTIES> where <REQUEST ID> is response.requestId. ]
            // Codes_SRS_NODE_DEVICE_MQTT_13_004: [ sendMethodResponse shall build an MQTT topic name in the format: $iothub/methods/res/<STATUS>/?$rid=<REQUEST ID>&<PROPERTIES> where <PROPERTIES> is URL encoded. ]
            const topicName = util.format(
              TOPIC_RESPONSE_PUBLISH_FORMAT,
              'methods',
              response.status,
              response.requestId
            );

            debug('sending response using topic: ' + topicName);
            debug(JSON.stringify(response.payload));
            // publish the response message
            this._mqtt.publish(topicName, JSON.stringify(response.payload), { qos: 0, retain: false }, (err) => {
              // Codes_SRS_NODE_DEVICE_MQTT_13_006: [ If the MQTT publish fails then an error shall be returned via the done callback's first parameter. ]
              // Codes_SRS_NODE_DEVICE_MQTT_13_007: [ If the MQTT publish is successful then the done callback shall be invoked passing null for the first parameter. ]
              callback(!!err ? translateError(err) : null);
            });
          },
          enableC2D: (callback) => {
            this._setupSubscription(this._topics.message, 1, callback);
          },
          enableMethods: (callback) => {
            this._setupSubscription(this._topics.method, 0, callback);
          },
          enableInputMessages: (callback) => {
            this._setupSubscription(this._topics.inputMessage, callback);
          },
          disableC2D: (callback) => {
            this._removeSubscription(this._topics.message, callback);
          },
          disableMethods: (callback) => {
            this._removeSubscription(this._topics.method, callback);
          },
<<<<<<< HEAD
          disableTwin: (callback) => {
            /*Codes_SRS_NODE_DEVICE_MQTT_16_063: [`disableTwin` shall unsubscribe from the topics for twin messages.]*/
            this._twinReceiver.unsubscribe(callback);
          },
          disableInputMessages: (callback) => {
            this._removeSubscription(this._topics.inputMessage, callback);
          },
=======
          /*Codes_SRS_NODE_DEVICE_MQTT_16_077: [`getTwin` shall call the `getTwin` method on the `MqttTwinClient` object and pass it its callback.]*/
          getTwin: (callback) => this._twinClient.getTwin(callback),
          /*Codes_SRS_NODE_DEVICE_MQTT_16_080: [`updateTwinReportedProperties` shall call the `updateTwinReportedProperties` method on the `MqttTwinClient` object and pass it its callback.]*/
          updateTwinReportedProperties: (patch, callback) => this._twinClient.updateTwinReportedProperties(patch, callback),
          /*Codes_SRS_NODE_DEVICE_MQTT_16_059: [`enableTwinDesiredPropertiesUpdates` shall call the `enableTwinDesiredPropertiesUpdates` on the `MqttTwinClient` object created by the constructor and pass it its callback.]*/
          enableTwinDesiredPropertiesUpdates: (callback) => this._twinClient.enableTwinDesiredPropertiesUpdates(callback),
          /*Codes_SRS_NODE_DEVICE_MQTT_16_083: [`disableTwinDesiredPropertiesUpdates` shall call the `disableTwinDesiredPropertiesUpdates` on the `MqttTwinClient` object created by the constructor and pass it its callback.]*/
          disableTwinDesiredPropertiesUpdates: (callback) => this._twinClient.disableTwinDesiredPropertiesUpdates(callback)
>>>>>>> 432d075d
        },
        disconnecting: {
          _onEnter: (disconnectCallback, err) => {
            /*Codes_SRS_NODE_DEVICE_MQTT_16_001: [The `disconnect` method should call the `disconnect` method on `MqttBase`.]*/
            /*Codes_SRS_NODE_DEVICE_MQTT_16_022: [The `disconnect` method shall call its callback with a `null` error parameter and a `results.Disconnected` response if `MqttBase` successfully disconnects if not disconnected already.]*/
            this._mqtt.disconnect((err, result) => {
              this._fsm.transition('disconnected', disconnectCallback, err, new results.Disconnected(result));
            });
          },
          /*Codes_SRS_NODE_DEVICE_MQTT_16_026: [If `sendEvent` is called while `MqttBase` is disconnecting, it shall wait until the disconnection is complete and then try to connect again and send the event. ]*/
<<<<<<< HEAD
          /*Codes_SRS_NODE_DEVICE_MQTT_16_032: [If `sendTwinRequest` is called while `MqttBase` is disconnecting, it shall wait until the disconnection is complete and then try to connect again and send the twin request.]*/
          /*Codes_SRS_NODE_DEVICE_MQTT_18_049: [If `sendOutputEvent` is called while `MqttBase` is disconnecting, it shall wait until the disconnection is complete and then try to connect again and send the event. ]*/
=======
>>>>>>> 432d075d
          '*': () => this._fsm.deferUntilTransition()
        }
      }
    });

    this._fsm.on('transition', (data) => {
      debug(data.fromState + ' -> ' + data.toState + ' (' + data.action + ')');
    });
  }

  /**
   * @private
   * @method              module:azure-iot-device-mqtt.Mqtt#connect
   * @description         Establishes the connection to the Azure IoT Hub instance using the MQTT protocol.
   *
   * @param {Function}    done   callback that shall be called when the connection is established.
   */
  /* Codes_SRS_NODE_DEVICE_MQTT_12_004: [The connect method shall call the connect method on MqttTransport */
  connect(done?: (err?: Error, result?: any) => void): void {
    this._fsm.handle('connect', done);
  }

  /**
   * @private
   * @method              module:azure-iot-device-mqtt.Mqtt#disconnect
   * @description         Terminates the connection to the IoT Hub instance.
   *
   * @param {Function}    done      Callback that shall be called when the connection is terminated.
   */
  /* Codes_SRS_NODE_DEVICE_MQTT_16_001: [The disconnect method should call the disconnect method on MqttTransport.] */
  disconnect(done?: (err?: Error, result?: any) => void): void {
    this._fsm.handle('disconnect', done);
  }

  /**
   * @private
   * @method              module:azure-iot-device-mqtt.Mqtt#sendEvent
   * @description         Sends an event to the server.
   *
   * @param {Message}     message   Message used for the content of the event sent to the server.
   */
  /* Codes_SRS_NODE_DEVICE_MQTT_12_005: [The sendEvent method shall call the publish method on MqttTransport */
  sendEvent(message: Message, done?: (err?: Error, result?: any) => void): void {
    debug('sendEvent ' + JSON.stringify(message));

<<<<<<< HEAD
    let topic = this._getEventTopicFromMessage(message);
=======
    /*Codes_SRS_NODE_COMMON_MQTT_BASE_16_008: [The `sendEvent` method shall use a topic formatted using the following convention: `devices/<deviceId>/messages/events/`.]*/
    let topic = this._topicTelemetryPublish;
    let systemProperties: { [key: string]: string } = {};
    /*Codes_SRS_NODE_COMMON_MQTT_BASE_16_011: [The `sendEvent` method shall serialize the `messageId` property of the message as a key-value pair on the topic with the key `$.mid`.]*/
    if (message.messageId) systemProperties['$.mid'] = message.messageId;
    /*Codes_SRS_NODE_COMMON_MQTT_BASE_16_012: [The `sendEvent` method shall serialize the `correlationId` property of the message as a key-value pair on the topic with the key `$.cid`.]*/
    if (message.correlationId) systemProperties['$.cid'] = message.correlationId;
    /*Codes_SRS_NODE_COMMON_MQTT_BASE_16_013: [The `sendEvent` method shall serialize the `userId` property of the message as a key-value pair on the topic with the key `$.uid`.]*/
    if (message.userId) systemProperties['$.uid'] = message.userId;
    /*Codes_SRS_NODE_COMMON_MQTT_BASE_16_014: [The `sendEvent` method shall serialize the `to` property of the message as a key-value pair on the topic with the key `$.to`.]*/
    if (message.to) systemProperties['$.to'] = message.to;
    /*Codes_SRS_NODE_COMMON_MQTT_BASE_16_015: [The `sendEvent` method shall serialize the `expiryTimeUtc` property of the message as a key-value pair on the topic with the key `$.exp`.]*/
    if (message.expiryTimeUtc) {
      const expiryString = message.expiryTimeUtc instanceof Date ? message.expiryTimeUtc.toISOString() : message.expiryTimeUtc;
      systemProperties['$.exp'] = (expiryString || undefined);
    }
    /*Codes_SRS_NODE_DEVICE_MQTT_16_084: [The `sendEvent` method shall serialize the `contentType` property of the message as a key-value pair on the topic with the key `$.ct`.]*/
    if (message.contentType) systemProperties['$.ct'] = <string>message.contentType;
    /*Codes_SRS_NODE_DEVICE_MQTT_16_083: [The `sendEvent` method shall serialize the `contentEncoding` property of the message as a key-value pair on the topic with the key `$.ce`.]*/
    if (message.contentEncoding) systemProperties['$.ce'] = <string>message.contentEncoding;

    const sysPropString = querystring.stringify(systemProperties);
    topic += sysPropString;

    /*Codes_SRS_NODE_COMMON_MQTT_BASE_16_009: [If the message has properties, the property keys and values shall be uri-encoded, then serialized and appended at the end of the topic with the following convention: `<key>=<value>&<key2>=<value2>&<key3>=<value3>(...)`.]*/
    if (message.properties.count() > 0) {
      for (let i = 0; i < message.properties.count(); i++) {
        if (i > 0 || sysPropString) topic += '&';
        topic += encodeURIComponent(message.properties.propertyList[i].key) + '=' + encodeURIComponent(message.properties.propertyList[i].value);
      }
    }
>>>>>>> 432d075d

    /*Codes_SRS_NODE_COMMON_MQTT_BASE_16_010: [** The `sendEvent` method shall use QoS level of 1.]*/
    this._fsm.handle('sendEvent', topic, message.data, { qos: 1, retain: false }, (err, puback) => {
      if (err) {
        debug('send error: ' + err.toString());
        done(err);
      } else {
        debug('PUBACK: ' + JSON.stringify(puback));
        done(null, new results.MessageEnqueued(puback));
      }
    });
  }

  /**
   * @private
   * @method             module:azure-iot-device-mqtt.Mqtt#sendEventBatch
   * @description        Not Implemented.
   * @param {Message[]}  messages    The [messages]{@linkcode module:common/message.Message}
   *                                 to be sent.
   * @param {Function}   done        The callback to be invoked when `sendEventBatch`
   *                                 completes execution.
   */
  sendEventBatch(messages: Message[], done: (err?: Error, result?: results.MessageEnqueued) => void): void {
    /*Codes_SRS_NODE_DEVICE_MQTT_16_056: [The `sendEventBatch` method shall throw a `NotImplementedError`]*/
    throw new errors.NotImplementedError('MQTT Transport does not support batching yet');
  }

  /**
   * @private
   * @deprecated          // Implementation test belongs in the client.
   * @method              module:azure-iot-device-mqtt.Mqtt#complete
   * @description         Settles the message as complete and calls the done callback with the result.
   *
   * @param {Message}     message     The message to settle as complete.
   * @param {Function}    done        The callback that shall be called with the error or result object.
   */
  complete(message: Message, done?: (err?: Error, result?: any) => void): void {
    /*Codes_SRS_NODE_DEVICE_MQTT_16_005: [The ‘complete’ method shall call the callback given as argument immediately since all messages are automatically completed.]*/
    done(null, new results.MessageCompleted());
  }

  /**
   * @private
   * @deprecated          // Implementation test belongs in the client.
   * @method              module:azure-iot-device-mqtt.Mqtt#reject
   * @description         Settles the message as rejected and calls the done callback with the result.
   *
   * @throws {Error}      The MQTT transport does not support rejecting messages.
   */
  reject(): void {
    /*Codes_SRS_NODE_DEVICE_MQTT_16_006: [The ‘reject’ method shall throw because MQTT doesn’t support rejecting messages.] */
    throw new errors.NotImplementedError('the MQTT transport does not support rejecting messages.');
  }

  /**
   * @private
   * @deprecated          // Implementation test belongs in the client.
   * @method              module:azure-iot-device-mqtt.Mqtt#abandon
   * @description         Settles the message as abandoned and calls the done callback with the result.
   *
   * @throws {Error}      The MQTT transport does not support abandoning messages.
   */
  abandon(): void {
    /*Codes_SRS_NODE_DEVICE_MQTT_16_004: [The ‘abandon’ method shall throw because MQTT doesn’t support abandoning messages.] */
    throw new errors.NotImplementedError('The MQTT transport does not support abandoning messages.');
  }

  /**
   * @private
   * @method          module:azure-iot-device-mqtt.Mqtt#updateSharedAccessSignature
   * @description     This methods sets the SAS token used to authenticate with the IoT Hub service.
   *
   * @param {String}        sharedAccessSignature  The new SAS token.
   * @param {Function}      done      The callback to be invoked when `updateSharedAccessSignature` completes.
   */
  updateSharedAccessSignature (sharedAccessSignature: string, done: (err?: Error, result?: any) => void): void {
    debug('updateSharedAccessSignature');
    /*Codes_SRS_NODE_DEVICE_MQTT_16_007: [The `updateSharedAccessSignature` method shall save the new shared access signature given as a parameter to its configuration.]*/
    (this._authenticationProvider as SharedAccessSignatureAuthenticationProvider).updateSharedAccessSignature(sharedAccessSignature);
    this._fsm.handle('updateSharedAccessSignature', sharedAccessSignature, (err, result) => {
      done(err, result);
    });
  }

  /**
   * @private
   * @method          module:azure-iot-device-mqtt.Mqtt#setOptions
   * @description     This methods sets the MQTT specific options of the transport.
   *
   * @param {object}        options   Options to set.  Currently for MQTT these are the x509 cert, key, and optional passphrase properties. (All strings)
   * @param {Function}      done      The callback to be invoked when `setOptions` completes.
   */
  setOptions(options: X509, done?: (err?: Error, result?: any) => void): void {
    /*Codes_SRS_NODE_DEVICE_MQTT_16_011: [The `setOptions` method shall throw a `ReferenceError` if the `options` argument is falsy]*/
    if (!options) throw new ReferenceError('The options parameter can not be \'' + options + '\'');

    /*Codes_SRS_NODE_DEVICE_MQTT_16_015: [The `setOptions` method shall throw an `ArgumentError` if the `cert` property is populated but the device uses symmetric key authentication.]*/
    if (this._authenticationProvider.type === AuthenticationType.Token && options.cert) throw new errors.ArgumentError('Cannot set x509 options on a device that uses token authentication.');

    /*Codes_SRS_NODE_DEVICE_MQTT_16_069: [The `setOptions` method shall obtain the current credentials by calling `getDeviceCredentials` on the `AuthenticationProvider` passed to the constructor as an argument.]*/
    this._authenticationProvider.getDeviceCredentials((err, credentials) => {
      if (err) {
        /*Codes_SRS_NODE_DEVICE_MQTT_16_070: [The `setOptions` method shall call its callback with the error returned by `getDeviceCredentials` if it fails to return the credentials.]*/
        if (done) done(err);
      } else {
        /*Codes_SRS_NODE_DEVICE_MQTT_16_012: [The `setOptions` method shall update the existing configuration of the MQTT transport with the content of the `options` object.]*/
        (this._authenticationProvider as X509AuthenticationProvider).setX509Options(options);
        /*Codes_SRS_NODE_DEVICE_MQTT_16_013: [If a `done` callback function is passed as a argument, the `setOptions` method shall call it when finished with no arguments.]*/
        /*Codes_SRS_NODE_DEVICE_MQTT_16_014: [The `setOptions` method shall not throw if the `done` argument is not passed.]*/
        if (done) done(null);
      }
    });
  }

  /**
   * @private
   * @method            module:azure-iot-device-mqtt.Mqtt.Mqtt#sendMethodResponse
   * @description       Sends the response for a device method call to the service.
   *
   * @param {Object}   response     This is the `response` object that was
   *                                produced by the device client object when a
   *                                C2D device method call was received.
   * @param {Function} done         The callback to be invoked when the response
   *                                has been sent to the service.
   *
   * @throws {Error}                If the `response` parameter is falsy or does
   *                                not have the expected shape.
   */
  sendMethodResponse(response: DeviceMethodResponse, done?: (err?: Error, result?: any) => void): void {
    // Codes_SRS_NODE_DEVICE_MQTT_13_001: [ sendMethodResponse shall throw an Error if response is falsy or does not conform to the shape defined by DeviceMethodResponse. ]
    if (!response) {
      throw new Error('Parameter \'response\' is falsy');
    }
    if (!response.requestId) {
      throw new Error('Parameter \'response.requestId\' is falsy');
    }
    if (typeof(response.requestId) !== 'string') {
      throw new Error('Parameter \'response.requestId\' is not a string.');
    }
    if (!response.status) {
      throw new Error('Parameter \'response.status\' is falsy');
    }
    if (typeof(response.status) !== 'number') {
      throw new Error('Parameter \'response.status\' is not a number');
    }

    this._fsm.handle('sendMethodResponse', response, done);
  }

  /**
   * @private
   */
  onDeviceMethod(methodName: string, callback: (methodRequest: Client.MethodMessage, methodResponse: DeviceMethodResponse) => void): void {
    /*Codes_SRS_NODE_DEVICE_MQTT_16_066: [The `methodCallback` parameter shall be called whenever a `method_<methodName>` is emitted and device methods have been enabled.]*/
    this.on('method_' + methodName, callback);
  }

  /**
   * @private
   */
  enableC2D(callback: (err?: Error) => void): void {
    this._fsm.handle('enableC2D', callback);
  }

  /**
   * @private
   */
  disableC2D(callback: (err?: Error) => void): void {
    this._fsm.handle('disableC2D', callback);
  }

  /**
   * @private
   */
  enableInputMessages(callback: (err?: Error) => void): void {
    this._fsm.handle('enableInputMessages', callback);
  }

  /**
   * @private
   */
  disableInputMessages(callback: (err?: Error) => void): void {
    this._fsm.handle('disableInputMessages', callback);
  }

  /**
   * @private
   */
  enableMethods(callback: (err?: Error) => void): void {
    this._fsm.handle('enableMethods', callback);
  }

  /**
   * @private
   */
  disableMethods(callback: (err?: Error) => void): void {
    this._fsm.handle('disableMethods', callback);
  }

  /**
   * @private
   */
  getTwin(callback: (err?: Error, twin?: TwinProperties) => void): void {
    this._fsm.handle('getTwin', callback);
  }

  /**
   * @private
   */
  updateTwinReportedProperties(patch: any, callback: (err?: Error) => void): void {
    this._fsm.handle('updateTwinReportedProperties', patch, callback);
  }

  /**
   * @private
   */
  enableTwinDesiredPropertiesUpdates(callback: (err?: Error) => void): void {
    this._fsm.handle('enableTwinDesiredPropertiesUpdates', callback);
  }

  /**
   * @private
   */
  disableTwinDesiredPropertiesUpdates(callback: (err?: Error) => void): void {
    this._fsm.handle('disableTwinDesiredPropertiesUpdates', callback);
  }

  /**
   * @private
   */
  sendOutputEvent(outputName: string, message: Message, done: (err?: Error, result?: results.MessageEnqueued) => void): void {
    debug('sendOutputEvent ' + JSON.stringify(message));

    /*Codes_SRS_NODE_DEVICE_MQTT_18_068: [ The `sendOutputEvent` method shall serialize the `outputName` property of the message as a key-value pair on the topic with the key `$.on`. ] */
    let topic = this._getEventTopicFromMessage(message, { '$.on': outputName });
    topic += '/';

    /*Codes_SRS_NODE_DEVICE_MQTT_18_035: [ The `sendOutputEvent` method shall call the publish method on `MqttBase`. ]*/
    /*Codes_SRS_NODE_DEVICE_MQTT_18_039: [ The `sendOutputEvent` method shall use QoS level of 1. ]*/
    this._fsm.handle('sendEvent', topic, message.data, { qos: 1, retain: false }, (err, puback) => {
      if (err) {
        debug('send error: ' + err.toString());
        done(err);
      } else {
        debug('PUBACK: ' + JSON.stringify(puback));
        done(null, new results.MessageEnqueued(puback));
      }
    });
  }

  /**
   * @private
   */
  sendOutputEventBatch(outputName: string, messages: Message[], done: (err?: Error, result?: results.MessageEnqueued) => void): void {
    /*Codes_SRS_NODE_DEVICE_MQTT_18_051: [ `sendOutputEventBatch` shall throw a `NotImplementedError` exception. ]*/
    throw new errors.NotImplementedError('MQTT Transport does not support batching yet');
  }

  protected _getBaseTransportConfig(credentials: TransportConfig): MqttBaseTransportConfig {
    let clientId: string;
    /*Codes_SRS_NODE_DEVICE_MQTT_18_052: [ If a `moduleId` is specified in the connection string, the Mqtt constructor shall initialize the `clientId` property of the `config` object to '<deviceId>/<moduleId>'. ]*/
    /*Codes_SRS_NODE_DEVICE_MQTT_18_053: [ If a `moduleId` is not specified in the connection string, the Mqtt constructor shall initialize the `clientId` property of the `config` object to '<deviceId>'. ]*/
    if (credentials.moduleId) {
      clientId = credentials.deviceId + '/' + credentials.moduleId;
    } else {
      clientId = credentials.deviceId;
    }

    /*Codes_SRS_NODE_DEVICE_MQTT_16_016: [If the connection string does not specify a `gatewayHostName` value, the Mqtt constructor shall initialize the `uri` property of the `config` object to `mqtts://<host>`.]*/
    /*Codes_SRS_NODE_DEVICE_MQTT_18_054: [If a `gatewayHostName` is specified in the connection string, the Mqtt constructor shall initialize the `uri` property of the `config` object to `mqtts://<gatewayhostname>`. ]*/
    /*Codes_SRS_NODE_DEVICE_MQTT_18_055: [The Mqtt constructor shall initialize the `username` property of the `config` object to '<host>/<clientId>/api-version=<version>&DeviceClientType=<agentString>'. ]*/
    let baseConfig: MqttBaseTransportConfig = {
      uri: 'mqtts://' + (credentials.gatewayHostName || credentials.host),
      username: credentials.host + '/' + clientId +
        '/' + endpoint.versionQueryString().substr(1) +
        '&DeviceClientType=' + this._sdkVersionString,
      clientId: clientId,
      sharedAccessSignature: credentials.sharedAccessSignature,
      x509: credentials.x509
    };
    return baseConfig;
  }

  protected _configureEndpoints(credentials: TransportConfig): void {

    if (credentials.moduleId) {
      this._topicTelemetryPublish = 'devices/' + credentials.deviceId + '/modules/' + credentials.moduleId + '/messages/events/';
    } else {
      this._topicTelemetryPublish = 'devices/' + credentials.deviceId + '/messages/events/';
    }
    debug('topic publish: ' + this._topicTelemetryPublish);

    // MQTT topics to subscribe to
    this._topics = {};

    this._topics.method = {
      name: '$iothub/methods/POST/#',
      subscribeInProgress: false,
      subscribed: false,
      topicMatchRegex: /^\$iothub\/methods\/POST\/.*$/g,
      handler: this._onDeviceMethod.bind(this)
    };

    if (credentials.moduleId) {
      this._topics.inputMessage = {
        name: 'devices/' + credentials.deviceId + '/modules/' + credentials.moduleId + '/inputs/#',
        subscribeInProgress: false,
        subscribed: false,
        topicMatchRegex: /^devices\/.*\/modules\/.*\/inputs\/.*\/.*$/g,
        handler: this._onInputMessage.bind(this)
      };
      debug('inputMessage topic subscribe: ' + this._topics.inputMessage.name);
    } else {
      this._topics.message = {
        name: 'devices/' + credentials.deviceId + '/messages/devicebound/#',
        subscribeInProgress: false,
        subscribed: false,
        topicMatchRegex: /^devices\/.*\/messages\/devicebound\/.*$/g,
        handler: this._onC2DMessage.bind(this)
      };
      debug('message topic subscribe: ' + this._topics.message.name);
    }
  }

  private _setupSubscription(topic: TopicDescription, qos: 0 | 1, callback: (err?: Error) => void): void {
    debug('subscribe: ' + JSON.stringify(topic));
    topic.subscribeInProgress = true;

    /*Codes_SRS_NODE_DEVICE_MQTT_16_049: [`enableC2D` shall subscribe to the MQTT topic for messages with a QoS of `1`.]*/
    /*Codes_SRS_NODE_DEVICE_MQTT_16_040: [`enableMethods` shall subscribe to the MQTT topic for direct methods.]*/
<<<<<<< HEAD
    /*Codes_SRS_NODE_DEVICE_MQTT_18_061: [`enableInputMessages` shall subscribe to the MQTT topic for inputMessages. ]*/
    this._mqtt.subscribe(topic.name, { qos: 0 }, (err) => {
=======
    this._mqtt.subscribe(topic.name, { qos: qos }, (err) => {
>>>>>>> 432d075d
      topic.subscribeInProgress = false;
      topic.subscribed = true;
      /*Codes_SRS_NODE_DEVICE_MQTT_16_050: [`enableC2D` shall call its callback with no arguments when the `SUBACK` packet is received.]*/
      /*Codes_SRS_NODE_DEVICE_MQTT_16_051: [`enableMethods` shall call its callback with no arguments when the `SUBACK` packet is received.]*/
      /*Codes_SRS_NODE_DEVICE_MQTT_18_062: [`enableInputMessages` shall call its callback with no arguments when the `SUBACK` packet is received. ]*/
      /*Codes_SRS_NODE_DEVICE_MQTT_16_052: [`enableC2D` shall call its callback with an `Error` if subscribing to the topic fails.]*/
      /*Codes_SRS_NODE_DEVICE_MQTT_16_053: [`enableMethods` shall call its callback with an `Error` if subscribing to the topic fails.]*/
      /*Codes_SRS_NODE_DEVICE_MQTT_18_063: [`enableInputMessages` shall call its callback with an `Error` if subscribing to the topic fails. ]*/
      callback(err);
    });
  }

  private _removeSubscription(topic: TopicDescription, callback: (err?: Error) => void): void {
    debug('unsubscribe ' + JSON.stringify(topic));

    /*Codes_SRS_NODE_DEVICE_MQTT_16_042: [`disableC2D` shall unsubscribe from the topic for C2D messages.]*/
    /*Codes_SRS_NODE_DEVICE_MQTT_16_045: [`disableMethods` shall unsubscribe from the topic for direct methods.]*/
    /*Codes_SRS_NODE_DEVICE_MQTT_18_065: [`disableInputMessages` shall unsubscribe from the topic for inputMessages. ]*/
    this._mqtt.unsubscribe(topic.name, (err) => {
      topic.subscribed = !err;
      /*Tests_SRS_NODE_DEVICE_MQTT_16_054: [`disableC2D` shall call its callback with no arguments when the `UNSUBACK` packet is received.]*/
      /*Tests_SRS_NODE_DEVICE_MQTT_16_055: [`disableMethods` shall call its callback with no arguments when the `UNSUBACK` packet is received.]*/
      /*Codes_SRS_NODE_DEVICE_MQTT_18_066: [`disableInputMessages` shall call its callback with no arguments when the `UNSUBACK` packet is received. ]*/
      /*Codes_SRS_NODE_DEVICE_MQTT_16_043: [`disableC2D` shall call its callback with an `Error` if an error is received while unsubscribing.]*/
      /*Codes_SRS_NODE_DEVICE_MQTT_16_046: [`disableMethods` shall call its callback with an `Error` if an error is received while unsubscribing.]*/
      /*Codes_SRS_NODE_DEVICE_MQTT_18_067: [ `disableInputMessages` shall call its callback with an `Error` if an error is received while unsubscribing. ]*/
      callback(err);
    });
  }

  private _dispatchMqttMessage(topic: string, payload: any): void {
    debug('message received on ' + topic);
    debug(JSON.stringify(payload ? payload.toString() : null));
    // dispatch the message to either the c2d message handler or the device method handler.
    // finding out which topic we should dispatch the call to is done by running the regex for each topic in the this._topics dictionary
    // after searching for the topic with regexes, targetTopic will contain the entry of the this._topics dictionary that corresponds to the topic passed as argument.
    let targetTopic = null;
    Object.keys(this._topics).some((topicIndex) => {
      // Turns out regexes are stateful. We need to reset the search index back to
      // the beginning every time we use it.
      const theTopic = this._topics[topicIndex];
      theTopic.topicMatchRegex.lastIndex = 0;
      if (theTopic.topicMatchRegex.test(topic)) {
        targetTopic = theTopic;
      }
      return targetTopic !== null;
    });
    // we have now run through all regexes in the this._topics table but we're still not sure we found something
    if (!!targetTopic) {
      // if the targetTopic is truthy then it means one of the regex matched, therefore we can call its corresponding handler.
      targetTopic.handler(topic, payload);
    }
  }

  private _onC2DMessage(topic: string, payload: any): void {
    /*Codes_SRS_NODE_DEVICE_MQTT_RECEIVER_16_005: [When a message event is emitted, the parameter shall be of type Message]*/
    let msg = new Message(payload);

    const topicParts = topic.split('/');
    // Message properties are always the 5th segment of the topic
    if (topicParts[4]) {
<<<<<<< HEAD
      this._extractPropertiesFromTopicPart(topicParts[4], msg);
=======
      const keyValuePairs = topicParts[4].split('&');

      for (let i = 0; i < keyValuePairs.length; i++) {
        const keyValuePair = keyValuePairs[i].split('=');
        const k = decodeURIComponent(keyValuePair[0]);
        const v = decodeURIComponent(keyValuePair[1]);

        switch (k) {
          case '$.mid':
            /*Codes_SRS_NODE_DEVICE_MQTT_RECEIVER_16_008: [When a message is received, the receiver shall populate the generated `Message` object `messageId` with the value of the property `$.mid` serialized in the topic, if present.]*/
            msg.messageId = v;
            break;
          case '$.to':
            /*Codes_SRS_NODE_DEVICE_MQTT_RECEIVER_16_009: [When a message is received, the receiver shall populate the generated `Message` object `to` with the value of the property `$.to` serialized in the topic, if present.]*/
            msg.to = v;
            break;
          case '$.exp':
            /*Codes_SRS_NODE_DEVICE_MQTT_RECEIVER_16_010: [When a message is received, the receiver shall populate the generated `Message` object `expiryTimeUtc` with the value of the property `$.exp` serialized in the topic, if present.]*/
            msg.expiryTimeUtc = v;
            break;
          case '$.cid':
            /*Codes_SRS_NODE_DEVICE_MQTT_RECEIVER_16_011: [When a message is received, the receiver shall populate the generated `Message` object `correlationId` with the value of the property `$.cid` serialized in the topic, if present.]*/
            msg.correlationId = v;
            break;
          case '$.uid':
            /*Codes_SRS_NODE_DEVICE_MQTT_RECEIVER_16_012: [When a message is received, the receiver shall populate the generated `Message` object `userId` with the value of the property `$.uid` serialized in the topic, if present.]*/
            msg.userId = v;
            break;
          case '$.ct':
            /*Codes_SRS_NODE_DEVICE_MQTT_RECEIVER_16_013: [When a message is received, the receiver shall populate the generated `Message` object `contentType` with the value of the property `$.ct` serialized in the topic, if present.]*/
            msg.contentType = <any>v;
            break;
          case '$.ce':
            /*Codes_SRS_NODE_DEVICE_MQTT_RECEIVER_16_014: [When a message is received, the receiver shall populate the generated `Message` object `contentEncoding` with the value of the property `$.ce` serialized in the topic, if present.]*/
            msg.contentEncoding = <any>v;
            break;
          default:
            /*Codes_SRS_NODE_DEVICE_MQTT_RECEIVER_16_007: [When a message is received, the receiver shall populate the generated `Message` object `properties` property with the user properties serialized in the topic.]*/
            msg.properties.add(k, v);
            break;
        }
      }
>>>>>>> 432d075d
    }

    /*Codes_SRS_NODE_DEVICE_MQTT_RECEIVER_16_004: [If there is a listener for the message event, a message event shall be emitted for each message received.]*/
    this.emit('message', msg);
  }

  private _extractPropertiesFromTopicPart(properties: string, msg: Message): void {
    const keyValuePairs = properties.split('&');

    for (let i = 0; i < keyValuePairs.length; i++) {
      const keyValuePair = keyValuePairs[i].split('=');
      const k = decodeURIComponent(keyValuePair[0]);
      const v = decodeURIComponent(keyValuePair[1]);

      switch (k) {
        case '$.mid':
          /*Codes_SRS_NODE_DEVICE_MQTT_RECEIVER_16_008: [When a message is received, the receiver shall populate the generated `Message` object `messageId` with the value of the property `$.mid` serialized in the topic, if present.]*/
          msg.messageId = v;
          break;
        case '$.to':
          /*Codes_SRS_NODE_DEVICE_MQTT_RECEIVER_16_009: [When a message is received, the receiver shall populate the generated `Message` object `to` with the value of the property `$.to` serialized in the topic, if present.]*/
          msg.to = v;
          break;
        case '$.exp':
          /*Codes_SRS_NODE_DEVICE_MQTT_RECEIVER_16_010: [When a message is received, the receiver shall populate the generated `Message` object `expiryTimeUtc` with the value of the property `$.exp` serialized in the topic, if present.]*/
          msg.expiryTimeUtc = v;
          break;
        case '$.cid':
          /*Codes_SRS_NODE_DEVICE_MQTT_RECEIVER_16_011: [When a message is received, the receiver shall populate the generated `Message` object `correlationId` with the value of the property `$.cid` serialized in the topic, if present.]*/
          msg.correlationId = v;
          break;
        case '$.uid':
          /*Codes_SRS_NODE_DEVICE_MQTT_RECEIVER_16_012: [When a message is received, the receiver shall populate the generated `Message` object `userId` with the value of the property `$.uid` serialized in the topic, if present.]*/
          msg.userId = v;
          break;
        default:
          /*Codes_SRS_NODE_DEVICE_MQTT_RECEIVER_16_007: [When a message is received, the receiver shall populate the generated `Message` object `properties` property with the user properties serialized in the topic.]*/
          msg.properties.add(k, v);
          break;
      }
    }
  }

  private _onInputMessage(topic: string, payload: any): void {
    /*Codes_SRS_NODE_DEVICE_MQTT_18_056: [ When an `inputMessage` event is emitted, the first parameter shall be the inputName and the second parameter shall be of type `Message`. ]*/
    let msg = new Message(payload);

    /*Codes_SRS_NODE_DEVICE_MQTT_18_058: [ When an `inputMessage` event is received, Mqtt shall extract the inputName from the topic according to the following convention: 'devices/<deviceId>/modules/<moduleId>/inputs/<inputName>' ]*/
    const topicParts = topic.split('/');
    if (topicParts[6]) {
      this._extractPropertiesFromTopicPart(topicParts[6], msg);
    }
    let inputName: string = topicParts[5];

    /*Codes_SRS_NODE_DEVICE_MQTT_18_057: [ An `inputMessage` event shall be emitted for each message received. ]*/
    this.emit('inputMessage', inputName, msg);
  }

  private _onDeviceMethod(topic: string, payload: any): void {
    // The topic name looks like this:
    //  $iothub/methods/POST/{method name}?$rid={request id}&{serialized properties}
    // We parse out the message.

    /* Codes_SRS_NODE_DEVICE_MQTT_RECEIVER_13_005: [ When a method_<METHOD NAME> event is emitted the parameter shall conform to the shape as defined by the interface specified below:

      interface StringMap {
          [key: string]: string;
      }

      interface MethodMessage {
          methods: { methodName: string; };
          requestId: string;
          properties: StringMap;
          body: Buffer;
          verb: string;
      }
    ]*/
    const methodMessage = _parseMessage(topic, payload);
    if (!!methodMessage) {
      // Codes_SRS_NODE_DEVICE_MQTT_RECEIVER_13_003: [ If there is a listener for the method event, a method_<METHOD NAME> event shall be emitted for each message received. ]
      // we emit a message for the event 'method_{method name}'
      this.emit('method_' + methodMessage.methods.methodName, methodMessage);
    }
  }

  private _getEventTopicFromMessage(message: Message, extraSystemProperties?: { [key: string]: string }): string {

    /*Codes_SRS_NODE_COMMON_MQTT_BASE_16_008: [The `sendEvent` method shall use a topic formatted using the following convention: `devices/<deviceId>/messages/events/`.]*/
    /*Codes_SRS_NODE_DEVICE_MQTT_18_036: [ If a `moduleId` was not specified in the transport connection, the `sendOutputEvent` method shall use a topic formatted using the following convention: `devices/<deviceId>/messages/events/`. ]*/
    /*Codes_SRS_NODE_DEVICE_MQTT_18_037: [ If a `moduleId` was specified in the transport connection, the `sendOutputEvent` method shall use a topic formatted using the following convention: `devices/<deviceId>/<moduleId>/messages/events/`. ]*/
    /*Codes_SRS_NODE_DEVICE_MQTT_18_034: [ If the connection string specifies a `moduleId` value, the `sendEvent` method shall use a topic formatted using the following convention: `devices/<deviceId>/<moduleId>/messages/events/` ]*/
    let topic = this._topicTelemetryPublish;
    let systemProperties: { [key: string]: string } = extraSystemProperties || {};

    /*Codes_SRS_NODE_COMMON_MQTT_BASE_16_011: [The `sendEvent` method shall serialize the `messageId` property of the message as a key-value pair on the topic with the key `$.mid`.]*/
    /*Codes_SRS_NODE_DEVICE_MQTT_18_040: [ The `sendOutputEvent` method shall serialize the `messageId` property of the message as a key-value pair on the topic with the key `$.mid`. ]*/
    if (message.messageId) systemProperties['$.mid'] = message.messageId;
    /*Codes_SRS_NODE_COMMON_MQTT_BASE_16_012: [The `sendEvent` method shall serialize the `correlationId` property of the message as a key-value pair on the topic with the key `$.cid`.]*/
    /*Codes_SRS_NODE_DEVICE_MQTT_18_041: [ The `sendOutputEvent` method shall serialize the `correlationId` property of the message as a key-value pair on the topic with the key `$.cid`. ]*/
    if (message.correlationId) systemProperties['$.cid'] = message.correlationId;
    /*Codes_SRS_NODE_COMMON_MQTT_BASE_16_013: [The `sendEvent` method shall serialize the `userId` property of the message as a key-value pair on the topic with the key `$.uid`.]*/
    /*Codes_SRS_NODE_DEVICE_MQTT_18_042: [ The `sendOutputEvent` method shall serialize the `userId` property of the message as a key-value pair on the topic with the key `$.uid`. ]*/
    if (message.userId) systemProperties['$.uid'] = message.userId;
    /*Codes_SRS_NODE_COMMON_MQTT_BASE_16_014: [The `sendEvent` method shall serialize the `to` property of the message as a key-value pair on the topic with the key `$.to`.]*/
    /*Codes_SRS_NODE_DEVICE_MQTT_18_043: [ The `sendOutputEvent` method shall serialize the `to` property of the message as a key-value pair on the topic with the key `$.to`. ]*/
    if (message.to) systemProperties['$.to'] = message.to;
    /*Codes_SRS_NODE_COMMON_MQTT_BASE_16_015: [The `sendEvent` method shall serialize the `expiryTimeUtc` property of the message as a key-value pair on the topic with the key `$.exp`.]*/
    /*Codes_SRS_NODE_DEVICE_MQTT_18_044: [ The `sendOutputEvent` method shall serialize the `expiryTimeUtc` property of the message as a key-value pair on the topic with the key `$.exp`. ]*/

    if (message.expiryTimeUtc) {
      const expiryString = message.expiryTimeUtc instanceof Date ? message.expiryTimeUtc.toISOString() : message.expiryTimeUtc;
      systemProperties['$.exp'] = (expiryString || undefined);
    }

    const sysPropString = querystring.stringify(systemProperties);
    topic += sysPropString;

    /*Codes_SRS_NODE_COMMON_MQTT_BASE_16_009: [If the message has properties, the property keys and values shall be uri-encoded, then serialized and appended at the end of the topic with the following convention: `<key>=<value>&<key2>=<value2>&<key3>=<value3>(...)`.]*/
    /*Codes_SRS_NODE_DEVICE_MQTT_18_038: [ If the outputEvent message has properties, the property keys and values shall be uri-encoded, then serialized and appended at the end of the topic with the following convention: `<key>=<value>&<key2>=<value2>&<key3>=<value3>(...)`. ]*/
    if (message.properties.count() > 0) {
      for (let i = 0; i < message.properties.count(); i++) {
        if (i > 0 || sysPropString) topic += '&';
        topic += encodeURIComponent(message.properties.propertyList[i].key) + '=' + encodeURIComponent(message.properties.propertyList[i].value);
      }
    }

    return topic;
  }

}


/**
 * @private
 */
interface TopicDescription {
  name: string;
  subscribeInProgress: boolean;
  subscribed: boolean;
  topicMatchRegex: RegExp;
  handler: Function;
}

/**
 * @private
 */
class MethodDescription {
  methodName: string;
  verb: string;
}

/**
 * @private
 */
class MethodMessage implements Client.MethodMessage {
  methods: MethodDescription;
  requestId: string;
  properties: { [key: string]: string };
  body: Buffer;
}

function _parseMessage(topic: string, body: any): MethodMessage {
  let url: URL.Url;
  let path: string[];
  let query: any;
  try {
    url = URL.parse(topic);
    path = url.path.split('/');
    query = querystring.parse(url.query as string);
  } catch (err) {
    debug('could not parse topic for received message: ' + topic);
    return undefined;
  }

  // if the topic has a querystring then 'path' will include it; so
  // we strip it out
  const lastPathComponent = path[path.length - 1];
  if (lastPathComponent.indexOf('?') !== -1) {
    path[path.length - 1] = lastPathComponent.substr(
      0, lastPathComponent.indexOf('?')
    );
  }

  if (path.length > 0 && path[0] === '$iothub') {
    let message = new MethodMessage();
    if (path.length > 1 && path[1].length > 0) {
      // create an object for the module; for example, $iothub/twin/...
      // would result in there being a message.twin object
      let mod = message[path[1]] = new MethodDescription();

      // populates the request ID if there is one
      if (!!(query.$rid)) {
        message.requestId = query.$rid;
      }

      // parse the other properties properties (excluding $rid)
      message.properties = query;
      delete message.properties.$rid;

      // save the body
      message.body = body;

      // parse the verb
      if (path.length > 2 && path[2].length > 0) {
        mod.verb = path[2];

        // This is a topic that looks like this:
        //  $iothub/methods/POST/{method name}?$rid={request id}&{serialized properties}
        // We parse the method name out.
        if (path.length > 3 && path[3].length > 0) {
          mod.methodName = path[3];
        } else {
          // The service published a message on a strange topic name. This is
          // probably a service bug. At any rate we don't know what to do with
          // this strange topic so we throw.
          throw new Error('Device method call\'s MQTT topic name does not include the method name.');
        }
      }
    }

    return message;
  }

  return undefined;
}
<|MERGE_RESOLUTION|>--- conflicted
+++ resolved
@@ -6,24 +6,14 @@
 import * as URL from 'url';
 import * as machina from 'machina';
 
-<<<<<<< HEAD
 import { endpoint, results, errors, Message, X509, AuthenticationProvider, AuthenticationType, TransportConfig } from 'azure-iot-common';
-import { DeviceMethodResponse, Client, X509AuthenticationProvider, SharedAccessSignatureAuthenticationProvider } from 'azure-iot-device';
-=======
-import { results, errors, Message, X509, AuthenticationProvider, AuthenticationType, TransportConfig } from 'azure-iot-common';
 import { DeviceMethodResponse, Client, X509AuthenticationProvider, SharedAccessSignatureAuthenticationProvider, TwinProperties } from 'azure-iot-device';
->>>>>>> 432d075d
 import { EventEmitter } from 'events';
 import * as util from 'util';
 import * as dbg from 'debug';
 const debug = dbg('azure-iot-device-mqtt:Mqtt');
-<<<<<<< HEAD
 import { MqttBaseTransportConfig, MqttBase, translateError } from 'azure-iot-mqtt-base';
-import { MqttTwinReceiver } from './mqtt_twin_receiver';
-=======
-import { MqttBase, translateError } from 'azure-iot-mqtt-base';
 import { MqttTwinClient } from './mqtt_twin_client';
->>>>>>> 432d075d
 
 // tslint:disable-next-line:no-var-requires
 const packageJson = require('../package.json');
@@ -183,18 +173,6 @@
               }
             });
           },
-<<<<<<< HEAD
-          enableTwin: (callback) => {
-            /*Codes_SRS_NODE_DEVICE_MQTT_16_057: [`enableTwin` shall connect the MQTT connection if it is disconnected.]*/
-            this._fsm.handle('connect', (err) => {
-              if (err) {
-                /*Codes_SRS_NODE_DEVICE_MQTT_16_058: [`enableTwin` shall calls its callback with an `Error` object if it fails to connect.]*/
-                callback(err);
-              } else {
-                this._fsm.handle('enableTwin', callback);
-              }
-            });
-          },
           enableInputMessages: (callback) => {
             /*Codes_SRS_NODE_DEVICE_MQTT_18_059: [ `enableInputMessages` shall connect the MQTT connection if it is disconnected. ]*/
             this._fsm.handle('connect', (err) => {
@@ -206,8 +184,6 @@
               }
             });
           },
-=======
->>>>>>> 432d075d
           disableC2D: (callback) => {
             /*Codes_SRS_NODE_DEVICE_MQTT_16_041: [`disableC2D` shall call its callback immediately if the MQTT connection is already disconnected.]*/
             callback();
@@ -216,16 +192,6 @@
             /*Codes_SRS_NODE_DEVICE_MQTT_16_044: [`disableMethods` shall call its callback immediately if the MQTT connection is already disconnected.]*/
             callback();
           },
-<<<<<<< HEAD
-          disableTwin: (callback) => {
-            /*Codes_SRS_NODE_DEVICE_MQTT_16_062: [`disableTwin` shall call its callback immediately if the MQTT connection is already disconnected.]*/
-            callback();
-          },
-          disableInputMessages: (callback) => {
-            /*Codes_SRS_NODE_DEVICE_MQTT_18_064: [ `disableInputMessages` shall call its callback immediately if the MQTT connection is already disconnected. ]*/
-            callback();
-          },
-=======
           enableTwinDesiredPropertiesUpdates: (callback) => {
             /*Codes_SRS_NODE_DEVICE_MQTT_16_057: [`enableTwinDesiredPropertiesUpdates` shall connect the MQTT connection if it is disconnected.]*/
             this._fsm.handle('connect', (err) => {
@@ -238,7 +204,10 @@
             });
           },
           disableTwinDesiredPropertiesUpdates: (callback) => callback(),
->>>>>>> 432d075d
+          disableInputMessages: (callback) => {
+            /*Codes_SRS_NODE_DEVICE_MQTT_18_064: [ `disableInputMessages` shall call its callback immediately if the MQTT connection is already disconnected. ]*/
+            callback();
+          },
         },
         connecting: {
           _onEnter: (connectCallback) => {
@@ -267,13 +236,8 @@
 
           /*Codes_SRS_NODE_DEVICE_MQTT_16_025: [If `sendEvent` is called while `MqttBase` is establishing the connection, it shall wait until the connection is established and then send the event.]*/
           /*Codes_SRS_NODE_DEVICE_MQTT_16_035: [If `sendEvent` is called while `MqttBase` is establishing the connection, and `MqttBase` fails to establish the connection, then sendEvent shall fail.]*/
-<<<<<<< HEAD
-          /*Codes_SRS_NODE_DEVICE_MQTT_16_031: [If `sendTwinRequest` is called while `MqttBase` is establishing the connection, it shall wait until the connection is established and then send the twin request.]*/
-          /*Codes_SRS_NODE_DEVICE_MQTT_16_036: [If `sendTwinRequest` is called while `MqttBase` is establishing the connection, and `MqttBase` fails to establish the connection, then `sendTwinRequest` shall fail.]*/
           /*Codes_SRS_NODE_DEVICE_MQTT_18_047: [If `sendOutputEvent` is called while `MqttBase` is establishing the connection, it shall wait until the connection is established and then send the event. ]*/
           /*Codes_SRS_NODE_DEVICE_MQTT_18_048: [If `sendOutputEvent` is called while `MqttBase` is establishing the connection, and `MqttBase` fails to establish the connection, then sendEvent shall fail. ]*/
-=======
->>>>>>> 432d075d
           '*': () => this._fsm.deferUntilTransition()
         },
         connected: {
@@ -344,15 +308,6 @@
           disableMethods: (callback) => {
             this._removeSubscription(this._topics.method, callback);
           },
-<<<<<<< HEAD
-          disableTwin: (callback) => {
-            /*Codes_SRS_NODE_DEVICE_MQTT_16_063: [`disableTwin` shall unsubscribe from the topics for twin messages.]*/
-            this._twinReceiver.unsubscribe(callback);
-          },
-          disableInputMessages: (callback) => {
-            this._removeSubscription(this._topics.inputMessage, callback);
-          },
-=======
           /*Codes_SRS_NODE_DEVICE_MQTT_16_077: [`getTwin` shall call the `getTwin` method on the `MqttTwinClient` object and pass it its callback.]*/
           getTwin: (callback) => this._twinClient.getTwin(callback),
           /*Codes_SRS_NODE_DEVICE_MQTT_16_080: [`updateTwinReportedProperties` shall call the `updateTwinReportedProperties` method on the `MqttTwinClient` object and pass it its callback.]*/
@@ -360,8 +315,10 @@
           /*Codes_SRS_NODE_DEVICE_MQTT_16_059: [`enableTwinDesiredPropertiesUpdates` shall call the `enableTwinDesiredPropertiesUpdates` on the `MqttTwinClient` object created by the constructor and pass it its callback.]*/
           enableTwinDesiredPropertiesUpdates: (callback) => this._twinClient.enableTwinDesiredPropertiesUpdates(callback),
           /*Codes_SRS_NODE_DEVICE_MQTT_16_083: [`disableTwinDesiredPropertiesUpdates` shall call the `disableTwinDesiredPropertiesUpdates` on the `MqttTwinClient` object created by the constructor and pass it its callback.]*/
-          disableTwinDesiredPropertiesUpdates: (callback) => this._twinClient.disableTwinDesiredPropertiesUpdates(callback)
->>>>>>> 432d075d
+          disableTwinDesiredPropertiesUpdates: (callback) => this._twinClient.disableTwinDesiredPropertiesUpdates(callback),
+          disableInputMessages: (callback) => {
+            this._removeSubscription(this._topics.inputMessage, callback);
+          },
         },
         disconnecting: {
           _onEnter: (disconnectCallback, err) => {
@@ -372,11 +329,7 @@
             });
           },
           /*Codes_SRS_NODE_DEVICE_MQTT_16_026: [If `sendEvent` is called while `MqttBase` is disconnecting, it shall wait until the disconnection is complete and then try to connect again and send the event. ]*/
-<<<<<<< HEAD
-          /*Codes_SRS_NODE_DEVICE_MQTT_16_032: [If `sendTwinRequest` is called while `MqttBase` is disconnecting, it shall wait until the disconnection is complete and then try to connect again and send the twin request.]*/
           /*Codes_SRS_NODE_DEVICE_MQTT_18_049: [If `sendOutputEvent` is called while `MqttBase` is disconnecting, it shall wait until the disconnection is complete and then try to connect again and send the event. ]*/
-=======
->>>>>>> 432d075d
           '*': () => this._fsm.deferUntilTransition()
         }
       }
@@ -422,41 +375,11 @@
   sendEvent(message: Message, done?: (err?: Error, result?: any) => void): void {
     debug('sendEvent ' + JSON.stringify(message));
 
-<<<<<<< HEAD
     let topic = this._getEventTopicFromMessage(message);
-=======
-    /*Codes_SRS_NODE_COMMON_MQTT_BASE_16_008: [The `sendEvent` method shall use a topic formatted using the following convention: `devices/<deviceId>/messages/events/`.]*/
-    let topic = this._topicTelemetryPublish;
-    let systemProperties: { [key: string]: string } = {};
-    /*Codes_SRS_NODE_COMMON_MQTT_BASE_16_011: [The `sendEvent` method shall serialize the `messageId` property of the message as a key-value pair on the topic with the key `$.mid`.]*/
-    if (message.messageId) systemProperties['$.mid'] = message.messageId;
-    /*Codes_SRS_NODE_COMMON_MQTT_BASE_16_012: [The `sendEvent` method shall serialize the `correlationId` property of the message as a key-value pair on the topic with the key `$.cid`.]*/
-    if (message.correlationId) systemProperties['$.cid'] = message.correlationId;
-    /*Codes_SRS_NODE_COMMON_MQTT_BASE_16_013: [The `sendEvent` method shall serialize the `userId` property of the message as a key-value pair on the topic with the key `$.uid`.]*/
-    if (message.userId) systemProperties['$.uid'] = message.userId;
-    /*Codes_SRS_NODE_COMMON_MQTT_BASE_16_014: [The `sendEvent` method shall serialize the `to` property of the message as a key-value pair on the topic with the key `$.to`.]*/
-    if (message.to) systemProperties['$.to'] = message.to;
-    /*Codes_SRS_NODE_COMMON_MQTT_BASE_16_015: [The `sendEvent` method shall serialize the `expiryTimeUtc` property of the message as a key-value pair on the topic with the key `$.exp`.]*/
-    if (message.expiryTimeUtc) {
-      const expiryString = message.expiryTimeUtc instanceof Date ? message.expiryTimeUtc.toISOString() : message.expiryTimeUtc;
-      systemProperties['$.exp'] = (expiryString || undefined);
-    }
     /*Codes_SRS_NODE_DEVICE_MQTT_16_084: [The `sendEvent` method shall serialize the `contentType` property of the message as a key-value pair on the topic with the key `$.ct`.]*/
     if (message.contentType) systemProperties['$.ct'] = <string>message.contentType;
     /*Codes_SRS_NODE_DEVICE_MQTT_16_083: [The `sendEvent` method shall serialize the `contentEncoding` property of the message as a key-value pair on the topic with the key `$.ce`.]*/
     if (message.contentEncoding) systemProperties['$.ce'] = <string>message.contentEncoding;
-
-    const sysPropString = querystring.stringify(systemProperties);
-    topic += sysPropString;
-
-    /*Codes_SRS_NODE_COMMON_MQTT_BASE_16_009: [If the message has properties, the property keys and values shall be uri-encoded, then serialized and appended at the end of the topic with the following convention: `<key>=<value>&<key2>=<value2>&<key3>=<value3>(...)`.]*/
-    if (message.properties.count() > 0) {
-      for (let i = 0; i < message.properties.count(); i++) {
-        if (i > 0 || sysPropString) topic += '&';
-        topic += encodeURIComponent(message.properties.propertyList[i].key) + '=' + encodeURIComponent(message.properties.propertyList[i].value);
-      }
-    }
->>>>>>> 432d075d
 
     /*Codes_SRS_NODE_COMMON_MQTT_BASE_16_010: [** The `sendEvent` method shall use QoS level of 1.]*/
     this._fsm.handle('sendEvent', topic, message.data, { qos: 1, retain: false }, (err, puback) => {
@@ -787,12 +710,8 @@
 
     /*Codes_SRS_NODE_DEVICE_MQTT_16_049: [`enableC2D` shall subscribe to the MQTT topic for messages with a QoS of `1`.]*/
     /*Codes_SRS_NODE_DEVICE_MQTT_16_040: [`enableMethods` shall subscribe to the MQTT topic for direct methods.]*/
-<<<<<<< HEAD
     /*Codes_SRS_NODE_DEVICE_MQTT_18_061: [`enableInputMessages` shall subscribe to the MQTT topic for inputMessages. ]*/
-    this._mqtt.subscribe(topic.name, { qos: 0 }, (err) => {
-=======
     this._mqtt.subscribe(topic.name, { qos: qos }, (err) => {
->>>>>>> 432d075d
       topic.subscribeInProgress = false;
       topic.subscribed = true;
       /*Codes_SRS_NODE_DEVICE_MQTT_16_050: [`enableC2D` shall call its callback with no arguments when the `SUBACK` packet is received.]*/
@@ -854,52 +773,7 @@
     const topicParts = topic.split('/');
     // Message properties are always the 5th segment of the topic
     if (topicParts[4]) {
-<<<<<<< HEAD
       this._extractPropertiesFromTopicPart(topicParts[4], msg);
-=======
-      const keyValuePairs = topicParts[4].split('&');
-
-      for (let i = 0; i < keyValuePairs.length; i++) {
-        const keyValuePair = keyValuePairs[i].split('=');
-        const k = decodeURIComponent(keyValuePair[0]);
-        const v = decodeURIComponent(keyValuePair[1]);
-
-        switch (k) {
-          case '$.mid':
-            /*Codes_SRS_NODE_DEVICE_MQTT_RECEIVER_16_008: [When a message is received, the receiver shall populate the generated `Message` object `messageId` with the value of the property `$.mid` serialized in the topic, if present.]*/
-            msg.messageId = v;
-            break;
-          case '$.to':
-            /*Codes_SRS_NODE_DEVICE_MQTT_RECEIVER_16_009: [When a message is received, the receiver shall populate the generated `Message` object `to` with the value of the property `$.to` serialized in the topic, if present.]*/
-            msg.to = v;
-            break;
-          case '$.exp':
-            /*Codes_SRS_NODE_DEVICE_MQTT_RECEIVER_16_010: [When a message is received, the receiver shall populate the generated `Message` object `expiryTimeUtc` with the value of the property `$.exp` serialized in the topic, if present.]*/
-            msg.expiryTimeUtc = v;
-            break;
-          case '$.cid':
-            /*Codes_SRS_NODE_DEVICE_MQTT_RECEIVER_16_011: [When a message is received, the receiver shall populate the generated `Message` object `correlationId` with the value of the property `$.cid` serialized in the topic, if present.]*/
-            msg.correlationId = v;
-            break;
-          case '$.uid':
-            /*Codes_SRS_NODE_DEVICE_MQTT_RECEIVER_16_012: [When a message is received, the receiver shall populate the generated `Message` object `userId` with the value of the property `$.uid` serialized in the topic, if present.]*/
-            msg.userId = v;
-            break;
-          case '$.ct':
-            /*Codes_SRS_NODE_DEVICE_MQTT_RECEIVER_16_013: [When a message is received, the receiver shall populate the generated `Message` object `contentType` with the value of the property `$.ct` serialized in the topic, if present.]*/
-            msg.contentType = <any>v;
-            break;
-          case '$.ce':
-            /*Codes_SRS_NODE_DEVICE_MQTT_RECEIVER_16_014: [When a message is received, the receiver shall populate the generated `Message` object `contentEncoding` with the value of the property `$.ce` serialized in the topic, if present.]*/
-            msg.contentEncoding = <any>v;
-            break;
-          default:
-            /*Codes_SRS_NODE_DEVICE_MQTT_RECEIVER_16_007: [When a message is received, the receiver shall populate the generated `Message` object `properties` property with the user properties serialized in the topic.]*/
-            msg.properties.add(k, v);
-            break;
-        }
-      }
->>>>>>> 432d075d
     }
 
     /*Codes_SRS_NODE_DEVICE_MQTT_RECEIVER_16_004: [If there is a listener for the message event, a message event shall be emitted for each message received.]*/
@@ -935,6 +809,14 @@
           /*Codes_SRS_NODE_DEVICE_MQTT_RECEIVER_16_012: [When a message is received, the receiver shall populate the generated `Message` object `userId` with the value of the property `$.uid` serialized in the topic, if present.]*/
           msg.userId = v;
           break;
+          case '$.ct':
+            /*Codes_SRS_NODE_DEVICE_MQTT_RECEIVER_16_013: [When a message is received, the receiver shall populate the generated `Message` object `contentType` with the value of the property `$.ct` serialized in the topic, if present.]*/
+            msg.contentType = <any>v;
+            break;
+          case '$.ce':
+            /*Codes_SRS_NODE_DEVICE_MQTT_RECEIVER_16_014: [When a message is received, the receiver shall populate the generated `Message` object `contentEncoding` with the value of the property `$.ce` serialized in the topic, if present.]*/
+            msg.contentEncoding = <any>v;
+            break;
         default:
           /*Codes_SRS_NODE_DEVICE_MQTT_RECEIVER_16_007: [When a message is received, the receiver shall populate the generated `Message` object `properties` property with the user properties serialized in the topic.]*/
           msg.properties.add(k, v);
