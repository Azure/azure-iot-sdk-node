--- conflicted
+++ resolved
@@ -229,11 +229,7 @@
 **SRS_NODE_DEVICE_MQTT_06_002: [** The authentication providers `setTokenRenewalValues` method shall be invoked with the values provided in the tokenRenewal option.
  **]**
 
-<<<<<<< HEAD
-**SRS_NODE_DEVICE_MQTT_41_006: [** For a Plug and Play Device the modelID should be included as `&digital-twin-model-id=<DEVICE’s MODEL ID>` after the api-version **]**
-=======
 **SRS_NODE_DEVICE_MQTT_41_014: [** For a Plug and Play Device the modelId should be included as `&model-id=<DEVICE’s MODEL ID>` after the api-version **]**
->>>>>>> 8e349773
 
 
 ### onDeviceMethod(methodName, methodCallback)
