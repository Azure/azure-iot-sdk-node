--- conflicted
+++ resolved
@@ -61,17 +61,16 @@
     callback();
   };
 
-<<<<<<< HEAD
   this.enableInputMessages = function (callback) {
     callback();
   };
 
   this.disableInputMessages = function (callback) {
     callback();
-=======
+  };
+
   this.getTwin = function (callback) {
     callback(null, { desired: {}, reported: {} });
->>>>>>> 432d075d
   };
 }
 
