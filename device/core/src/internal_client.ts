--- conflicted
+++ resolved
@@ -214,7 +214,6 @@
    * @param [done]    The optional callback to call once the options have been set.
    * @returns {Promise<results.TransportConfigured> | void} Promise if no callback function was passed, void otherwise.
    */
-<<<<<<< HEAD
   setOptions(options: DeviceClientOptions, done?: Callback<results.TransportConfigured>): Promise<results.TransportConfigured> | void {
     return callbackToPromise((_callback) => {
       /*Codes_SRS_NODE_INTERNAL_CLIENT_16_042: [The `setOptions` method shall throw a `ReferenceError` if the options object is falsy.]*/
@@ -229,38 +228,15 @@
               localOptions[k] = options[k];
             }
             localOptions.ca = contents;
-            this._invokeSetOptions(localOptions, _callback);
+            this._invokeSetOptions(localOptions, done);
           } else {
-            this._invokeSetOptions(options, _callback);
+            this._invokeSetOptions(options, done);
           }
         });
       } else {
-        this._invokeSetOptions(options, _callback);
+        this._invokeSetOptions(options, done);
       }
     }, done);
-=======
-  setOptions(options: DeviceClientOptions, done?: (err?: Error, result?: results.TransportConfigured) => void): void {
-    /*Codes_SRS_NODE_INTERNAL_CLIENT_16_042: [The `setOptions` method shall throw a `ReferenceError` if the options object is falsy.]*/
-    if (!options) throw new ReferenceError('options cannot be falsy.');
-
-    /*Codes_SRS_NODE_INTERNAL_CLIENT_06_001: [The `setOptions` method shall assume the `ca` property is the name of an already existent file and it will attempt to read that file as a pem into a string value and pass the string to config object `ca` property.  Otherwise, it is assumed to be a pem string.] */
-    if (options.ca) {
-      fs.readFile(options.ca, 'utf8', (err, contents) => {
-        if (!err) {
-          let localOptions: DeviceClientOptions = {};
-          for (let k in options) {
-            localOptions[k] = options[k];
-          }
-          localOptions.ca = contents;
-          this._invokeSetOptions(localOptions, done);
-        } else {
-          this._invokeSetOptions(options, done);
-        }
-      });
-    } else {
-      this._invokeSetOptions(options, done);
-    }
->>>>>>> 9310fb2e
   }
 
   complete(message: Message, completeCallback?: Callback<results.MessageCompleted>): Promise<results.MessageCompleted> | void {
