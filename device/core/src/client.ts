// Copyright (c) Microsoft. All rights reserved.
// Licensed under the MIT license. See LICENSE file in the project root for full license information.

'use strict';

import { Stream } from 'stream';
import { EventEmitter } from 'events';
import * as dbg from 'debug';
const debug = dbg('azure-iot-device:Client');

import { results, errors, Message, X509, AuthenticationProvider } from 'azure-iot-common';
import { SharedAccessSignature as CommonSharedAccessSignature } from 'azure-iot-common';
import { ExponentialBackOffWithJitter, RetryPolicy, RetryOperation } from 'azure-iot-common';
import * as ConnectionString from './connection_string.js';
import { BlobUploadClient } from './blob_upload';
import { DeviceMethodRequest, DeviceMethodResponse } from './device_method';
import { Twin, TwinProperties } from './twin';
import { SharedAccessKeyAuthenticationProvider } from './sak_authentication_provider';
import { SharedAccessSignatureAuthenticationProvider } from './sas_authentication_provider';
import { X509AuthenticationProvider } from './x509_authentication_provider';

/**
 * @private
 * Default maximum operation timeout for client operations: 4 minutes.
 */
const MAX_OPERATION_TIMEOUT = 240000;

function safeCallback(callback?: (err?: Error, result?: any) => void, error?: Error, result?: any): void {
  if (callback) callback(error, result);
}

/**
 * IoT Hub device client used to connect a device with an Azure IoT hub.
 *
 * Users of the SDK should call one of the factory methods,
 * {@link azure-iot-device.Client.fromConnectionString|fromConnectionString}
 * or {@link azure-iot-device.Client.fromSharedAccessSignature|fromSharedAccessSignature}
 * to create an IoT Hub device client.
 */
export class Client extends EventEmitter {
  // SAS token created by the client have a lifetime of 60 minutes, renew every 45 minutes
  /**
   * @private
   */
  static sasRenewalInterval: number = 2700000;

  // Can't be marked private because they are used in the Twin class.
  /**
   * @private
   */
  _transport: Client.Transport;
  /**
   * @private
   */
  _twin: Twin;

  /**
   * @private
   * Maximum timeout (in milliseconds) used to consider an operation failed.
   * The operation will be retried according to the retry policy set with {@link azure-iot-device.Client.setRetryPolicy} method (or {@link azure-iot-common.ExponentialBackoffWithJitter} by default) until this value is reached.)
   */
  private _maxOperationTimeout: number;
  private _methodCallbackMap: any;
  private _disconnectHandler: (err?: Error, result?: any) => void;
  private blobUploadClient: BlobUploadClient; // TODO: wrong casing/naming convention
  private _c2dEnabled: boolean;
  private _methodsEnabled: boolean;
  private _inputMessagesEnabled: boolean;

  private _retryPolicy: RetryPolicy;

  /**
   * @constructor
   * @param {Object}  transport         An object that implements the interface
   *                                    expected of a transport object, e.g.,
   *                                    {@link azure-iot-device-http.Http|Http}.
   * @param {string}  connStr           A connection string (optional: when not provided, updateSharedAccessSignature must be called to set the SharedAccessSignature token directly).
   * @param {Object}  blobUploadClient  An object that is capable of uploading a stream to a blob.
   */
  constructor(transport: Client.Transport, connStr?: string, blobUploadClient?: BlobUploadClient) {
    /*Codes_SRS_NODE_DEVICE_CLIENT_05_001: [The Client constructor shall throw ReferenceError if the transport argument is falsy.]*/
    if (!transport) throw new ReferenceError('transport is \'' + transport + '\'');

    super();
    this._c2dEnabled = false;
    this._methodsEnabled = false;
    this._inputMessagesEnabled = false;
    this.blobUploadClient = blobUploadClient;

    if (connStr) {
      throw new errors.InvalidOperationError('the connectionString parameter of the constructor is not used - users of the SDK should be using the `fromConnectionString` factory method.');
    }

    this._transport = transport;
    this._transport.on('message', (msg) => {
      this.emit('message', msg);
    });

    /* Codes_SRS_NODE_DEVICE_CLIENT_18_012: [ The `inputMessage` event shall be emitted when an inputMessage is received from the IoT Hub service. ]*/
    /* Codes_SRS_NODE_DEVICE_CLIENT_18_013: [ The `inputMessage` event parameters shall be the inputName for the message and a `Message` object. ]*/
    this._transport.on('inputMessage', (inputName, msg) => {
      this.emit('inputMessage', inputName, msg);
    });

    this._transport.on('error', (err) => {
      // errors right now bubble up through the disconnect handler.
      // ultimately we would like to get rid of that disconnect event and rely on the error event instead
      debug('Transport error: ' + err.toString());
    });

    this._methodCallbackMap = {};

    this.on('removeListener', (eventName) => {
      if (eventName === 'message' && this.listeners('message').length === 0) {
        this._disableC2D((err) => {
          if (err) {
            this.emit('error', err);
          }
        });
      } else if (eventName === 'inputMessage' && this.listeners('inputMessage').length === 0) {
        /* Codes_SRS_NODE_DEVICE_CLIENT_18_015: [ The client shall stop listening for messages from the service whenever the last listener unsubscribes from the `inputMessage` event. ]*/
        this._disableInputMessages((err) => {
          if (err) {
            this.emit('error', err);
          }
        });
      }
    });

    this.on('newListener', (eventName) => {
      if (eventName === 'message') {
        this._enableC2D((err) => {
          if (err) {
            this.emit('error', err);
          }
        });
      } else if (eventName === 'inputMessage') {
        /* Codes_SRS_NODE_DEVICE_CLIENT_18_014: [ The client shall start listening for messages from the service whenever there is a listener subscribed to the `inputMessage` event. ]*/
        this._enableInputMessages((err) => {
          if (err) {
            this.emit('error', err);
          }
        });
      }
    });

    this._disconnectHandler = (err) => {
      debug('transport disconnect event: ' + (err ? err.toString() : 'no error'));
      if (err && this._retryPolicy.shouldRetry(err)) {
        /*Codes_SRS_NODE_DEVICE_CLIENT_16_097: [If the transport emits a `disconnect` event while the client is subscribed to c2d messages the retry policy shall be used to reconnect and re-enable the feature using the transport `enableC2D` method.]*/
        if (this._c2dEnabled) {
          this._c2dEnabled = false;
          debug('re-enabling C2D link');
          this._enableC2D((err) => {
            if (err) {
              /*Codes_SRS_NODE_DEVICE_CLIENT_16_102: [If the retry policy fails to reestablish the C2D functionality a `disconnect` event shall be emitted with a `results.Disconnected` object.]*/
              this.emit('disconnect', new results.Disconnected(err));
            }
          });
        }

<<<<<<< HEAD
        if (this._inputMessagesEnabled) {
          this._inputMessagesEnabled = false;
          debug('re-enabling input message link');
          this._enableInputMessages((err) => {
            if (err) {
              /* Codes_SRS_NODE_DEVICE_CLIENT_18_017: [ The client shall emit an `error` if connecting the transport fails while subscribing to `inputMessage` events. ]*/
              this.emit('disconnect', new results.Disconnected(err));
            }
          });
        }

=======
        /*Codes_SRS_NODE_DEVICE_CLIENT_16_098: [If the transport emits a `disconnect` event while the client is subscribed to direct methods the retry policy shall be used to reconnect and re-enable the feature using the transport `enableMethods` method.]*/
>>>>>>> 432d075d
        if (this._methodsEnabled) {
          this._methodsEnabled = false;
          debug('re-enabling Methods link');
          this._enableMethods((err) => {
            if (err) {
              /*Codes_SRS_NODE_DEVICE_CLIENT_16_100: [If the retry policy fails to reestablish the direct methods functionality a `disconnect` event shall be emitted with a `results.Disconnected` object.]*/
              this.emit('disconnect', new results.Disconnected(err));
            }
          });
        }

        /*Codes_SRS_NODE_DEVICE_CLIENT_16_099: [If the transport emits a `disconnect` event while the client is subscribed to desired properties updates the retry policy shall be used to reconnect and re-enable the feature using the transport `enableTwinDesiredPropertiesUpdates` method.]*/
        if (this._twin && this._twin.desiredPropertiesUpdatesEnabled) {
          debug('re-enabling Twin');
          this._twin.enableTwinDesiredPropertiesUpdates((err) => {
            if (err) {
              /*Codes_SRS_NODE_DEVICE_CLIENT_16_101: [If the retry policy fails to reestablish the twin desired properties updates functionality a `disconnect` event shall be emitted with a `results.Disconnected` object.]*/
              this.emit('disconnect', new results.Disconnected(err));
            }
          });
        }
      } else {
        this.emit('disconnect', new results.Disconnected(err));
      }
    };
    /*Codes_SRS_NODE_DEVICE_CLIENT_16_045: [If the transport successfully establishes a connection the `open` method shall subscribe to the `disconnect` event of the transport.]*/
    this._transport.on('disconnect', this._disconnectHandler);

    this._retryPolicy = new ExponentialBackOffWithJitter();
    this._maxOperationTimeout = MAX_OPERATION_TIMEOUT;
  }

  /**
   * @method            module:azure-iot-device.Client#onDeviceMethod
   * @description       Registers the `callback` to be invoked when a
   *                    cloud-to-device method call is received by the client
   *                    for the given `methodName`.
   *
   * @param {String}   methodName   The name of the method for which the callback
   *                                is to be registered.
   * @param {Function} callback     The callback to be invoked when the C2D method
   *                                call is received.
   *
   * @throws {ReferenceError}       If the `methodName` or `callback` parameter
   *                                is falsy.
   * @throws {TypeError}            If the `methodName` parameter is not a string
   *                                or if the `callback` is not a function.
   */
  onDeviceMethod(methodName: string, callback: (request: DeviceMethodRequest, response: DeviceMethodResponse) => void): void {
    // validate input args
    this._validateDeviceMethodInputs(methodName, callback);

    this._methodCallbackMap[methodName] = callback;
    this._addMethodCallback(methodName, callback);

    this._enableMethods((err) => {
      if (err) {
        this.emit('error', err);
      }
    });
  }

  /*Codes_SRS_NODE_DEVICE_CLIENT_05_016: [When a Client method encounters an error in the transport, the callback function (indicated by the done argument) shall be invoked with the following arguments:
  err - the standard JavaScript Error object, with a response property that points to a transport-specific response object, and a responseBody property that contains the body of the transport response.]*/
  /*Codes_SRS_NODE_DEVICE_CLIENT_05_017: [With the exception of receive, when a Client method completes successfully, the callback function (indicated by the done argument) shall be invoked with the following arguments:
  err - null
  response - a transport-specific response object]*/

  /**
   * @method            module:azure-iot-device.Client#updateSharedAccessSignature
   * @description       Updates the Shared Access Signature token used by the transport to authenticate with the IoT Hub service.
   *
   * @param {String}   sharedAccessSignature   The new SAS token to use.
   * @param {Function} done       The callback to be invoked when `updateSharedAccessSignature`
   *                              completes execution.
   *
   * @throws {ReferenceError}     If the sharedAccessSignature parameter is falsy.
   * @throws {ReferenceError}     If the client uses x509 authentication.
   */
  updateSharedAccessSignature(sharedAccessSignature: string, updateSasCallback?: (err?: Error, result?: results.SharedAccessSignatureUpdated) => void): void {
    /*Codes_SRS_NODE_DEVICE_CLIENT_16_031: [The updateSharedAccessSignature method shall throw a ReferenceError if the sharedAccessSignature parameter is falsy.]*/
    if (!sharedAccessSignature) throw new ReferenceError('sharedAccessSignature is falsy');

    const retryOp = new RetryOperation(this._retryPolicy, this._maxOperationTimeout);
    retryOp.retry((opCallback) => {
      this._transport.updateSharedAccessSignature(sharedAccessSignature, opCallback);
    }, (err, result) => {
      if (!err) {
        this.emit('_sharedAccessSignatureUpdated');
      }
      safeCallback(updateSasCallback, err, result);
    });
  }

  /**
   * @method            module:azure-iot-device.Client#open
   * @description       Call the transport layer CONNECT function if the
   *                    transport layer implements it
   *
   * @param {Function} openCallback  The callback to be invoked when `open`
   *                                 completes execution.
   */
  open(openCallback: (err?: Error, result?: results.Connected) => void): void {
    const retryOp = new RetryOperation(this._retryPolicy, this._maxOperationTimeout);
    retryOp.retry((opCallback) => {
      this._transport.connect(opCallback);
    }, (connectErr, connectResult) => {
      /*Codes_SRS_NODE_DEVICE_CLIENT_16_060: [The `open` method shall call the `openCallback` callback with a null error object and a `results.Connected()` result object if the transport is already connected, doesn't need to connect or has just connected successfully.]*/
      safeCallback(openCallback, connectErr, connectResult);
    });
  }

  /**
   * @method            module:azure-iot-device.Client#sendEvent
   * @description       The [sendEvent]{@link azure-iot-device.Client.sendEvent} method sends an event message
   *                    to the IoT Hub as the device indicated by the connection string passed
   *                    via the constructor.
   *
   * @param {azure-iot-common.Message}  message            The [message]{@link azure-iot-common.Message} to be sent.
   * @param {Function}                  sendEventCallback  The callback to be invoked when `sendEvent` completes execution.
   */
  sendEvent(message: Message, sendEventCallback?: (err?: Error, result?: results.MessageEnqueued) => void): void {
    const retryOp = new RetryOperation(this._retryPolicy, this._maxOperationTimeout);
    retryOp.retry((opCallback) => {
      /*Codes_SRS_NODE_DEVICE_CLIENT_05_007: [The sendEvent method shall send the event indicated by the message argument via the transport associated with the Client instance.]*/
      this._transport.sendEvent(message, opCallback);
    }, (err, result) => {
      safeCallback(sendEventCallback, err, result);
    });
  }

  /**
   * @method            module:azure-iot-device.Client#sendEventBatch
   * @description       The [sendEventBatch]{@link azure-iot-device.Client.sendEventBatch} method sends a list
   *                    of event messages to the IoT Hub as the device indicated by the connection
   *                    string passed via the constructor.
   *
   * @param {array<Message>} messages               Array of [Message]{@link azure-iot-common.Message}
   *                                                objects to be sent as a batch.
   * @param {Function}      sendEventBatchCallback  The callback to be invoked when
   *                                                `sendEventBatch` completes execution.
   */
  sendEventBatch(messages: Message[], sendEventBatchCallback?: (err?: Error, result?: results.MessageEnqueued) => void): void {
    const retryOp = new RetryOperation(this._retryPolicy, this._maxOperationTimeout);
    retryOp.retry((opCallback) => {
      /*Codes_SRS_NODE_DEVICE_CLIENT_05_008: [The sendEventBatch method shall send the list of events (indicated by the messages argument) via the transport associated with the Client instance.]*/
      this._transport.sendEventBatch(messages, opCallback);
    }, (err, result) => {
      safeCallback(sendEventBatchCallback, err, result);
    });
  }

  /**
   * @method           module:azure-iot-device.Client#close
   * @description      The `close` method directs the transport to close the current connection to the IoT Hub instance
   *
   * @param {Function} closeCallback    The callback to be invoked when the connection has been closed.
   */
  close(closeCallback?: (err?: Error, result?: results.Disconnected) => void): void {
    this._closeTransport((err, result) => {
      safeCallback(closeCallback, err, result);
    });
  }

  /**
   * @deprecated      Use Client.setOptions instead.
   * @method          module:azure-iot-device.Client#setTransportOptions
   * @description     The `setTransportOptions` method configures transport-specific options for the client and its underlying transport object.
   *
   * @param {Object}      options     The options that shall be set (see transports documentation).
   * @param {Function}    done        The callback that shall be invoked with either an error or a result object.
   */
  setTransportOptions(options: any, done?: (err?: Error, result?: results.TransportConfigured) => void): void {
    /*Codes_SRS_NODE_DEVICE_CLIENT_16_024: [The ‘setTransportOptions’ method shall throw a ‘ReferenceError’ if the options object is falsy] */
    if (!options) throw new ReferenceError('options cannot be falsy.');
    /*Codes_SRS_NODE_DEVICE_CLIENT_16_025: [The ‘setTransportOptions’ method shall throw a ‘NotImplementedError’ if the transport doesn’t implement a ‘setOption’ method.] */
    if (typeof this._transport.setOptions !== 'function') throw new errors.NotImplementedError('setOptions does not exist on this transport');

    const clientOptions = {
      http: {
        receivePolicy: options
      }
    };

    const retryOp = new RetryOperation(this._retryPolicy, this._maxOperationTimeout);
    retryOp.retry((opCallback) => {
      /*Codes_SRS_NODE_DEVICE_CLIENT_16_021: [The ‘setTransportOptions’ method shall call the ‘setOptions’ method on the transport object.]*/
      this._transport.setOptions(clientOptions, opCallback);
    }, (err) => {
      if (err) {
        safeCallback(done, err);
      } else {
        safeCallback(done, null, new results.TransportConfigured());
      }
    });
  }

  /**
   * @method          module:azure-iot-device.Client#setOptions
   * @description     The `setOptions` method let the user configure the client.
   *
   * @param  {Object}    options  The options structure
   * @param  {Function}  done     The callback that shall be called when setOptions is finished.
   *
   * @throws {ReferenceError}     If the options structure is falsy
   */
  setOptions(options: any, done?: (err?: Error, result?: results.TransportConfigured) => void): void {
    /*Codes_SRS_NODE_DEVICE_CLIENT_16_042: [The `setOptions` method shall throw a `ReferenceError` if the options object is falsy.]*/
    if (!options) throw new ReferenceError('options cannot be falsy.');

    // Making this an operation that can be retried because we cannot assume the transport's behavior (whether it's going to disconnect/reconnect, etc).
    const retryOp = new RetryOperation(this._retryPolicy, this._maxOperationTimeout);
    retryOp.retry((opCallback) => {
      this._transport.setOptions(options, opCallback);
    }, (err) => {
      /*Codes_SRS_NODE_DEVICE_CLIENT_16_043: [The `done` callback shall be invoked no parameters when it has successfully finished setting the client and/or transport options.]*/
      /*Codes_SRS_NODE_DEVICE_CLIENT_16_044: [The `done` callback shall be invoked with a standard javascript `Error` object and no result object if the client could not be configured as requested.]*/
      safeCallback(done, err);
    });
  }

  /**
   * @method           module:azure-iot-device.Client#complete
   * @description      The `complete` method directs the transport to settle the message passed as argument as 'completed'.
   *
   * @param {Message}  message           The message to settle.
   * @param {Function} completeCallback  The callback to call when the message is completed.
   *
   * @throws {ReferenceError} If the message is falsy.
   */
  complete(message: Message, completeCallback: (err?: Error, result?: results.MessageCompleted) => void): void {
    /*Codes_SRS_NODE_DEVICE_CLIENT_16_016: [The ‘complete’ method shall throw a ReferenceError if the ‘message’ parameter is falsy.] */
    if (!message) throw new ReferenceError('message is \'' + message + '\'');

    const retryOp = new RetryOperation(this._retryPolicy, this._maxOperationTimeout);
    retryOp.retry((opCallback) => {
      this._transport.complete(message, opCallback);
    }, (err, result) => {
      safeCallback(completeCallback, err, result);
    });
  }

  /**
   * @method           module:azure-iot-device.Client#reject
   * @description      The `reject` method directs the transport to settle the message passed as argument as 'rejected'.
   *
   * @param {Message}  message         The message to settle.
   * @param {Function} rejectCallback  The callback to call when the message is rejected.
   *
   * @throws {ReferenceException} If the message is falsy.
   */
  reject(message: Message, rejectCallback: (err?: Error, result?: results.MessageRejected) => void): void {
    /*Codes_SRS_NODE_DEVICE_CLIENT_16_018: [The reject method shall throw a ReferenceError if the ‘message’ parameter is falsy.] */
    if (!message) throw new ReferenceError('message is \'' + message + '\'');
    const retryOp = new RetryOperation(this._retryPolicy, this._maxOperationTimeout);
    retryOp.retry((opCallback) => {
      this._transport.reject(message, opCallback);
    }, (err, result) => {
      safeCallback(rejectCallback, err, result);
    });
  }

  /**
   * @method           module:azure-iot-device.Client#abandon
   * @description      The `abandon` method directs the transport to settle the message passed as argument as 'abandoned'.
   *
   * @param {Message}  message          The message to settle.
   * @param {Function} abandonCallback  The callback to call when the message is abandoned.
   *
   * @throws {ReferenceException} If the message is falsy.
   */
  abandon(message: Message, abandonCallback: (err?: Error, result?: results.MessageAbandoned) => void): void {
    /*Codes_SRS_NODE_DEVICE_CLIENT_16_017: [The abandon method shall throw a ReferenceError if the ‘message’ parameter is falsy.] */
    if (!message) throw new ReferenceError('message is \'' + message + '\'');

    const retryOp = new RetryOperation(this._retryPolicy, this._maxOperationTimeout);
    retryOp.retry((opCallback) => {
      this._transport.abandon(message, opCallback);
    }, (err, result) => {
      safeCallback(abandonCallback, err, result);
    });
  }

  /**
   * @method           module:azure-iot-device.Client#uploadToBlob
   * @description      The `uploadToBlob` method uploads a stream to a blob.
   *
   * @param {String}   blobName         The name to use for the blob that will be created with the content of the stream.
   * @param {Stream}   stream           The data to that should be uploaded to the blob.
   * @param {Number}   streamLength     The size of the data to that should be uploaded to the blob.
   * @param {Function} done             The callback to call when the upload is complete.
   *
   * @throws {ReferenceException} If blobName or stream or streamLength is falsy.
   */
  uploadToBlob(blobName: string, stream: Stream, streamLength: number, done: (err?: Error) => void): void {
    /*Codes_SRS_NODE_DEVICE_CLIENT_16_037: [The `uploadToBlob` method shall throw a `ReferenceError` if `blobName` is falsy.]*/
    if (!blobName) throw new ReferenceError('blobName cannot be \'' + blobName + '\'');
    /*Codes_SRS_NODE_DEVICE_CLIENT_16_038: [The `uploadToBlob` method shall throw a `ReferenceError` if `stream` is falsy.]*/
    if (!stream) throw new ReferenceError('stream cannot be \'' + stream + '\'');
    /*Codes_SRS_NODE_DEVICE_CLIENT_16_039: [The `uploadToBlob` method shall throw a `ReferenceError` if `streamLength` is falsy.]*/
    if (!streamLength) throw new ReferenceError('streamLength cannot be \'' + streamLength + '\'');

    const retryOp = new RetryOperation(this._retryPolicy, this._maxOperationTimeout);
    retryOp.retry((opCallback) => {
      /*Codes_SRS_NODE_DEVICE_CLIENT_16_040: [The `uploadToBlob` method shall call the `done` callback with an `Error` object if the upload fails.]*/
      /*Codes_SRS_NODE_DEVICE_CLIENT_16_041: [The `uploadToBlob` method shall call the `done` callback no parameters if the upload succeeds.]*/
      this.blobUploadClient.uploadToBlob(blobName, stream, streamLength, opCallback);
    }, (err, result) => {
      safeCallback(done, err, result);
    });
  }

  /**
   * @method           module:azure-iot-device.Client#getTwin
   * @description      The `getTwin` method creates a Twin object and establishes a connection with the Twin service.
   *
   * @param {Function} done             The callback to call when the connection is established.
   *
   */
  getTwin(done: (err?: Error, twin?: Twin) => void): void {
    /*Codes_SRS_NODE_DEVICE_CLIENT_16_094: [If this is the first call to `getTwin` the method shall instantiate a new `Twin` object  and pass it the transport currently in use.]*/
    if (!this._twin) {
      this._twin = new Twin(this._transport, this._retryPolicy, this._maxOperationTimeout);
    }

    /*Codes_SRS_NODE_DEVICE_CLIENT_16_095: [The `getTwin` method shall call the `get()` method on the `Twin` object currently in use and pass it its `done` argument for a callback.]*/
    this._twin.get(done);
  }

  /**
   * Sets the retry policy used by the client on all operations. The default is {@link azure-iot-common.ExponentialBackoffWithJitter|ExponentialBackoffWithJitter}.
   * @param policy {RetryPolicy}  The retry policy that should be used for all future operations.
   */
  setRetryPolicy(policy: RetryPolicy): void {
    /*Codes_SRS_NODE_DEVICE_CLIENT_16_083: [The `setRetryPolicy` method shall throw a `ReferenceError` if the policy object is falsy.]*/
    if (!policy) {
      throw new ReferenceError('\'policy\' cannot be \'' + policy + '\'');
    } else {
      /*Codes_SRS_NODE_DEVICE_CLIENT_16_084: [The `setRetryPolicy` method shall throw an `ArgumentError` if the policy object doesn't have a `shouldRetry` method.]*/
      /*Codes_SRS_NODE_DEVICE_CLIENT_16_085: [The `setRetryPolicy` method shall throw an `ArgumentError` if the policy object doesn't have a `nextRetryTimeout` method.]*/
      if (typeof policy.shouldRetry !== 'function' || typeof policy.nextRetryTimeout !== 'function') {
        throw new errors.ArgumentError('A policy object must have a maxTimeout property that is a number and a nextRetryTimeout method.');
      }
    }

    /*Codes_SRS_NODE_DEVICE_CLIENT_16_086: [Any operation happening after a `setRetryPolicy` call should use the policy set during that call.]*/
    this._retryPolicy = policy;

    /*Codes_SRS_NODE_DEVICE_CLIENT_16_096: [The `setRetryPolicy` method shall call the `setRetryPolicy` method on the twin if it is set and pass it the `policy` object.]*/
    if (this._twin) {
      this._twin.setRetryPolicy(policy);
    }
  }



  sendOutputEvent(outputName: string, message: Message, callback: (err?: Error, result?: results.MessageEnqueued) => void): void {
    const retryOp = new RetryOperation(this._retryPolicy, this._maxOperationTimeout);
    retryOp.retry((opCallback) => {
      /* Codes_SRS_NODE_DEVICE_CLIENT_18_010: [ The `sendOutputEvent` method shall send the event indicated by the `message` argument via the transport associated with the Client instance. ]*/
      this._transport.sendOutputEvent(outputName, message, opCallback);
    }, (err, result) => {
      /*Codes_SRS_NODE_DEVICE_CLIENT_18_018: [ When the `sendOutputEvent` method completes, the `callback` function shall be invoked with the same arguments as the underlying transport method's callback. ]*/
      /*Codes_SRS_NODE_DEVICE_CLIENT_18_019: [ The `sendOutputEvent` method shall not throw if the `callback` is not passed. ]*/
      safeCallback(callback, err, result);
    });
  }

  sendOutputEventBatch(outputName: string, messages: Message[], callback: (err?: Error, result?: results.MessageEnqueued) => void): void {
    const retryOp = new RetryOperation(this._retryPolicy, this._maxOperationTimeout);
    retryOp.retry((opCallback) => {
      /* Codes_SRS_NODE_DEVICE_CLIENT_18_011: [ The `sendOutputEventBatch` method shall send the list of events (indicated by the `messages` argument) via the transport associated with the Client instance. ]*/
      this._transport.sendOutputEventBatch(outputName, messages, opCallback);
    }, (err, result) => {
      /*Codes_SRS_NODE_DEVICE_CLIENT_18_021: [ When the `sendOutputEventBatch` method completes the `callback` function shall be invoked with the same arguments as the underlying transport method's callback. ]*/
      /*Codes_SRS_NODE_DEVICE_CLIENT_18_022: [ The `sendOutputEventBatch` method shall not throw if the `callback` is not passed. ]*/
      safeCallback(callback, err, result);
    });
  }

  private _validateDeviceMethodInputs(methodName: string, callback: (request: DeviceMethodRequest, response: DeviceMethodResponse) => void): void {
    // Codes_SRS_NODE_DEVICE_CLIENT_13_020: [ onDeviceMethod shall throw a ReferenceError if methodName is falsy. ]
    if (!methodName) {
      throw new ReferenceError('methodName cannot be \'' + methodName + '\'');
    }
    // Codes_SRS_NODE_DEVICE_CLIENT_13_024: [ onDeviceMethod shall throw a TypeError if methodName is not a string. ]
    if (typeof(methodName) !== 'string') {
      throw new TypeError('methodName\'s type is \'' + typeof(methodName) + '\'. A string was expected.');
    }

    // Codes_SRS_NODE_DEVICE_CLIENT_13_022: [ onDeviceMethod shall throw a ReferenceError if callback is falsy. ]
    if (!callback) {
      throw new ReferenceError('callback cannot be \'' + callback + '\'');
    }

    // Codes_SRS_NODE_DEVICE_CLIENT_13_025: [ onDeviceMethod shall throw a TypeError if callback is not a Function. ]
    if (typeof(callback) !== 'function') {
      throw new TypeError('callback\'s type is \'' + typeof(callback) + '\'. A function reference was expected.');
    }

    // Codes_SRS_NODE_DEVICE_CLIENT_13_023: [ onDeviceMethod shall throw an Error if a listener is already subscribed for a given method call. ]
    if (!!(this._methodCallbackMap[methodName])) {
      throw new Error('A handler for this method has already been registered with the client.');
    }
  }

  private _addMethodCallback(methodName: string, callback: (request: DeviceMethodRequest, response: DeviceMethodResponse) => void): void {
    const self = this;
    this._transport.onDeviceMethod(methodName, (message) => {
      // build the request object
      const request = new DeviceMethodRequest(
        message.requestId,
        message.methods.methodName,
        message.body
      );

      // build the response object
      const response = new DeviceMethodResponse(message.requestId, self._transport);

      // Codes_SRS_NODE_DEVICE_CLIENT_13_001: [ The onDeviceMethod method shall cause the callback function to be invoked when a cloud-to-device method invocation signal is received from the IoT Hub service. ]
      callback(request, response);
    });
  }

  private _enableC2D(callback: (err?: Error) => void): void {
    if (!this._c2dEnabled) {
      const retryOp = new RetryOperation(this._retryPolicy, this._maxOperationTimeout);
      retryOp.retry((opCallback) => {
        this._transport.enableC2D(opCallback);
      }, (err) => {
        if (!err) {
          this._c2dEnabled = true;
        }
        callback(err);
      });
    } else {
      callback();
    }
  }

  private _disableInputMessages(callback: (err?: Error) => void): void {
    if (this._inputMessagesEnabled) {
      this._transport.disableInputMessages((err) => {
        if (!err) {
          this._inputMessagesEnabled = false;
        }
        callback(err);
      });
    } else {
      callback();
    }
  }

  private _enableInputMessages(callback: (err?: Error) => void): void {
    if (!this._inputMessagesEnabled) {
      const retryOp = new RetryOperation(this._retryPolicy, this._maxOperationTimeout);
      retryOp.retry((opCallback) => {
        /* Codes_SRS_NODE_DEVICE_CLIENT_18_016: [ The client shall connect the transport if needed in order to receive inputMessages. ]*/
        this._transport.enableInputMessages(opCallback);
      }, (err) => {
        if (!err) {
          this._inputMessagesEnabled = true;
        }
        callback(err);
      });
    } else {
      callback();
    }
  }

  private _disableC2D(callback: (err?: Error) => void): void {
    if (this._c2dEnabled) {
      this._transport.disableC2D((err) => {
        if (!err) {
          this._c2dEnabled = false;
        }
        callback(err);
      });
    } else {
      callback();
    }
  }

  private _enableMethods(callback: (err?: Error) => void): void {
    if (!this._methodsEnabled) {
      const retryOp = new RetryOperation(this._retryPolicy, this._maxOperationTimeout);
        retryOp.retry((opCallback) => {
      this._transport.enableMethods(opCallback);
      }, (err) => {
        if (!err) {
          this._methodsEnabled = true;
        }
        callback(err);
      });
    } else {
      callback();
    }
  }

  // Currently there is no code making use of this function, because there is no "removeDeviceMethod" corresponding to "onDeviceMethod"
  // private _disableMethods(callback: (err?: Error) => void): void {
  //   if (this._methodsEnabled) {
  //     this._transport.disableMethods((err) => {
  //       if (!err) {
  //         this._methodsEnabled = false;
  //       }
  //       callback(err);
  //     });
  //   } else {
  //     callback();
  //   }
  // }

  private _closeTransport(closeCallback: (err?: Error, result?: any) => void): void {
    const onDisconnected = (err?: Error, result?: any): void => {
      /*Codes_SRS_NODE_DEVICE_CLIENT_16_056: [The `close` method shall not throw if the `closeCallback` is not passed.]*/
      /*Codes_SRS_NODE_DEVICE_CLIENT_16_055: [The `close` method shall call the `closeCallback` function when done with either a single Error object if it failed or null and a results.Disconnected object if successful.]*/
      safeCallback(closeCallback, err, result);
    };

    /*Codes_SRS_NODE_DEVICE_CLIENT_16_046: [The `close` method shall remove the listener that has been attached to the transport `disconnect` event.]*/
    this._transport.removeListener('disconnect', this._disconnectHandler);
    /*Codes_SRS_NODE_DEVICE_CLIENT_16_001: [The `close` function shall call the transport's `disconnect` function if it exists.]*/
    this._transport.disconnect((disconnectError, disconnectResult) => {
      onDisconnected(disconnectError, disconnectResult);
    });
  }

  /**
   * @method            module:azure-iot-device.Client.fromConnectionString
   * @description       Creates an IoT Hub device client from the given
   *                    connection string using the given transport type.
   *
   * @param {String}    connStr       A connection string which encapsulates "device
   *                                  connect" permissions on an IoT hub.
   * @param {Function}  Transport     A transport constructor.
   *
   * @throws {ReferenceError}         If the connStr parameter is falsy.
   *
   * @returns {module:azure-iothub.Client}
   */
  static fromConnectionString(connStr: string, transportCtor: any): Client {
    /*Codes_SRS_NODE_DEVICE_CLIENT_05_003: [The fromConnectionString method shall throw ReferenceError if the connStr argument is falsy.]*/
    if (!connStr) throw new ReferenceError('connStr is \'' + connStr + '\'');

    const cn = ConnectionString.parse(connStr);

    /*Codes_SRS_NODE_DEVICE_CLIENT_16_087: [The `fromConnectionString` method shall create a new `SharedAccessKeyAuthorizationProvider` object with the connection string passed as argument if it contains a SharedAccessKey parameter and pass this object to the transport constructor.]*/
    let authenticationProvider: AuthenticationProvider;

    if (cn.SharedAccessKey) {
      authenticationProvider = SharedAccessKeyAuthenticationProvider.fromConnectionString(connStr);
    } else {
      /*Codes_SRS_NODE_DEVICE_CLIENT_16_093: [The `fromConnectionString` method shall create a new `X509AuthorizationProvider` object with the connection string passed as argument if it contains an X509 parameter and pass this object to the transport constructor.]*/
      authenticationProvider = new X509AuthenticationProvider({
        host: cn.HostName,
        deviceId: cn.DeviceId
      });
    }

    /*Codes_SRS_NODE_DEVICE_CLIENT_05_006: [The fromConnectionString method shall return a new instance of the Client object, as by a call to new Client(new transportCtor(...)).]*/
    return new Client(new transportCtor(authenticationProvider), null, new BlobUploadClient(authenticationProvider));
  }

  /**
   * @method            module:azure-iot-device.Client.fromSharedAccessSignature
   * @description       Creates an IoT Hub device client from the given
   *                    shared access signature using the given transport type.
   *
   * @param {String}    sharedAccessSignature      A shared access signature which encapsulates "device
   *                                  connect" permissions on an IoT hub.
   * @param {Function}  Transport     A transport constructor.
   *
   * @throws {ReferenceError}         If the connStr parameter is falsy.
   *
   * @returns {module:azure-iothub.Client}
   */
  static fromSharedAccessSignature(sharedAccessSignature: string, transportCtor: any): Client {
    /*Codes_SRS_NODE_DEVICE_CLIENT_16_029: [The fromSharedAccessSignature method shall throw a ReferenceError if the sharedAccessSignature argument is falsy.] */
    if (!sharedAccessSignature) throw new ReferenceError('sharedAccessSignature is \'' + sharedAccessSignature + '\'');

    /*Codes_SRS_NODE_DEVICE_CLIENT_16_088: [The `fromSharedAccessSignature` method shall create a new `SharedAccessSignatureAuthorizationProvider` object with the shared access signature passed as argument, and pass this object to the transport constructor.]*/
    const authenticationProvider = SharedAccessSignatureAuthenticationProvider.fromSharedAccessSignature(sharedAccessSignature);

    /*Codes_SRS_NODE_DEVICE_CLIENT_16_030: [The fromSharedAccessSignature method shall return a new instance of the Client object] */
    return new Client(new transportCtor(authenticationProvider), null, new BlobUploadClient(authenticationProvider));
  }

  /**
   * @method                        module:azure-iot-device.Client.fromAuthenticationMethod
   * @description                   Creates an IoT Hub device client from the given authentication method and using the given transport type.
   * @param authenticationProvider  Object used to obtain the authentication parameters for the IoT hub.
   * @param transportCtor           Transport protocol used to connect to IoT hub.
   */
  static fromAuthenticationProvider(authenticationProvider: AuthenticationProvider, transportCtor: any): Client {
    /*Codes_SRS_NODE_DEVICE_CLIENT_16_089: [The `fromAuthenticationProvider` method shall throw a `ReferenceError` if the `authenticationProvider` argument is falsy.]*/
    if (!authenticationProvider) {
      throw new ReferenceError('authenticationMethod cannot be \'' + authenticationProvider + '\'');
    }

    /*Codes_SRS_NODE_DEVICE_CLIENT_16_092: [The `fromAuthenticationProvider` method shall throw a `ReferenceError` if the `transportCtor` argument is falsy.]*/
    if (!transportCtor) {
      throw new ReferenceError('transportCtor cannot be \'' + transportCtor + '\'');
    }

    /*Codes_SRS_NODE_DEVICE_CLIENT_16_090: [The `fromAuthenticationProvider` method shall pass the `authenticationProvider` object passed as argument to the transport constructor.]*/
    /*Codes_SRS_NODE_DEVICE_CLIENT_16_091: [The `fromAuthenticationProvider` method shall return a `Client` object configured with a new instance of a transport created using the `transportCtor` argument.]*/
    return new Client(new transportCtor(authenticationProvider), null, new BlobUploadClient(authenticationProvider));
  }
}

export namespace Client {
  /**
   * @private
   * Configuration parameters used to authenticate and connect a Device Client with an Azure IoT hub.
   */
  export interface Config {
    /**
     * Device unique identifier (as it exists in the device registry).
     */
    deviceId: string;
    /**
     * Hostname of the Azure IoT hub. (<IoT hub name>.azure-devices.net).
     */
    host: string;
    /**
     * @deprecated This is not used anywhere anymore.
     * Name of the Azure IoT hub. (The first section of the Azure IoT hub hostname)
     */
    hubName?: string;
    /**
     * If using symmetric key authentication, this is used to generate the shared access signature tokens used to authenticate the connection.
     */
    symmetricKey?: string;
    /**
     * The shared access signature token used to authenticate the connection with the Azure IoT hub.
     */
    sharedAccessSignature?: string | CommonSharedAccessSignature;
    /**
     * Structure containing the certificate and associated key used to authenticate the connection if using x509 certificates as the authentication method.
     */
    x509?: X509;
  }

  export interface Transport extends EventEmitter {
    on(type: 'error', func: (err: Error) => void): this;
    on(type: 'disconnect', func: (err?: Error) => void): this;

    connect(done: (err?: Error, result?: results.Connected) => void): void;
    disconnect(done: (err?: Error, result?: results.Disconnected) => void): void;
    setOptions?(options: any, done: (err?: Error, result?: results.TransportConfigured) => void): void;
    updateSharedAccessSignature(sharedAccessSignature: string, done: (err?: Error, result?: results.SharedAccessSignatureUpdated) => void): void;

    // D2C
    sendEvent(message: Message, done: (err?: Error, result?: results.MessageEnqueued) => void): void;
    sendEventBatch(messages: Message[], done: (err?: Error, result?: results.MessageEnqueued) => void): void;

    // C2D
    on(type: 'message', func: (msg: Message) => void): this;
    complete(message: Message, done: (err?: Error, result?: results.MessageCompleted) => void): void;
    reject(message: Message, done: (err?: Error, results?: results.MessageRejected) => void): void;
    abandon(message: Message, done: (err?: Error, results?: results.MessageAbandoned) => void): void;
    enableC2D(callback: (err?: Error) => void): void;
    disableC2D(callback: (err?: Error) => void): void;

    // Twin
    on(type: 'twinDesiredPropertiesUpdate', func: (desiredProps: any) => void): this;
    getTwin(callback: (err?: Error, twin?: TwinProperties) => void): void;
    updateTwinReportedProperties(patch: any, callback: (err?: Error) => void): void;
    enableTwinDesiredPropertiesUpdates(callback: (err?: Error) => void): void;
    disableTwinDesiredPropertiesUpdates(callback: (err?: Error) => void): void;

    // Methods
    sendMethodResponse(response: DeviceMethodResponse, done?: (err?: Error, result?: any) => void): void;
    onDeviceMethod(methodName: string, methodCallback: (request: MethodMessage, response: DeviceMethodResponse) => void): void;
    enableMethods(callback: (err?: Error) => void): void;
    disableMethods(callback: (err?: Error) => void): void;

    // Input messages
    enableInputMessages(callback: (err?: Error) => void): void;
    disableInputMessages(callback: (err?: Error) => void): void;
    on(type: 'inputMessage', func: (inputName: string, msg: Message) => void): this;

    // Output events
    sendOutputEvent(outputName: string, message: Message, done: (err?: Error, result?: results.MessageEnqueued) => void): void;
    sendOutputEventBatch(outputName: string, messages: Message[], done: (err?: Error, result?: results.MessageEnqueued) => void): void;

  }

  export interface BlobUpload {
    uploadToBlob(blobName: string, stream: Stream, steamLength: number, done: (err?: Error) => void): void;
    updateSharedAccessSignature(sharedAccessSignature: string): void;
  }

  /**
   * @private
   * @deprecated
   */
  export interface MethodMessage {
    methods: { methodName: string; };
    requestId: string;
    properties: { [key: string]: string; };
    body: Buffer;
  }

  export type TransportCtor = new(config: Config) => Transport;
}
<|MERGE_RESOLUTION|>--- conflicted
+++ resolved
@@ -153,27 +153,23 @@
           debug('re-enabling C2D link');
           this._enableC2D((err) => {
             if (err) {
+              this.emit('disconnect', new results.Disconnected(err));
+            }
+          });
+        }
+
+        if (this._inputMessagesEnabled) {
+          this._inputMessagesEnabled = false;
+          debug('re-enabling input message link');
+          this._enableInputMessages((err) => {
+            if (err) {
               /*Codes_SRS_NODE_DEVICE_CLIENT_16_102: [If the retry policy fails to reestablish the C2D functionality a `disconnect` event shall be emitted with a `results.Disconnected` object.]*/
               this.emit('disconnect', new results.Disconnected(err));
             }
           });
         }
 
-<<<<<<< HEAD
-        if (this._inputMessagesEnabled) {
-          this._inputMessagesEnabled = false;
-          debug('re-enabling input message link');
-          this._enableInputMessages((err) => {
-            if (err) {
-              /* Codes_SRS_NODE_DEVICE_CLIENT_18_017: [ The client shall emit an `error` if connecting the transport fails while subscribing to `inputMessage` events. ]*/
-              this.emit('disconnect', new results.Disconnected(err));
-            }
-          });
-        }
-
-=======
         /*Codes_SRS_NODE_DEVICE_CLIENT_16_098: [If the transport emits a `disconnect` event while the client is subscribed to direct methods the retry policy shall be used to reconnect and re-enable the feature using the transport `enableMethods` method.]*/
->>>>>>> 432d075d
         if (this._methodsEnabled) {
           this._methodsEnabled = false;
           debug('re-enabling Methods link');
