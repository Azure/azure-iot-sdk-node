--- conflicted
+++ resolved
@@ -131,11 +131,7 @@
 
   /**
    * !!Digital Twin Use Only!!
-<<<<<<< HEAD
-   * String used in MQTT username settting the Digital Twin modelID.
-=======
    * String used in MQTT username setting the Digital Twin modelId.
->>>>>>> 8e349773
    */
   modelId?: string;
 
