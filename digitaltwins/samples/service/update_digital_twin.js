// Copyright (c) Microsoft. All rights reserved.
// Licensed under the MIT license. See LICENSE file in the project root for full license information.

const IoTHubTokenCredentials = require('azure-iot-digitaltwins-service').IoTHubTokenCredentials;
const DigitalTwinServiceClient = require('azure-iot-digitaltwins-service').DigitalTwinServiceClient;

const connectionString = process.env.IOTHUB_CONNECTION_STRING;
const deviceId = process.env.IOTHUB_DEVICE_ID;

// Simple example of how to:
// - create a Digital Twin Service Client using the DigitalTwinServiceClient constructor
// - update the Digital Twin with patch
async function main() {
  // Environment variables have to be set
  // Digital Twin enabled device must be exist on the IoT Hub

  try {
    // Create service client
    const credentials = new IoTHubTokenCredentials(connectionString);
    const digitalTwinServiceClient = new DigitalTwinServiceClient(credentials);

    // Get digital twin
    const digitalTwin = await digitalTwinServiceClient.getDigitalTwin(deviceId);

    // Print digital twin
<<<<<<< HEAD
    console.log(digitalTwin);

    const patch = {
        interfaces: {
            sensor: { // for the environmental sensor, try "environmentalSensor"
                properties: {
                    name: { // for the environmental sensor, try "brightness"
                        desired: {
                            value: 'Update from patch' // for the environmental sensor, try 42 (note that this is a number, not a string, so don't include quotes).
                        }
                    },
                }
            }
        }
    };  
=======
    console.log('device information:');
    console.log(JSON.stringify(digitalTwin.deviceInformation, null, 2));
    if (digitalTwin.environmentalSensor) {
      console.log('environmental sensor:');
      console.log(JSON.stringify(digitalTwin.environmentalSensor, null, 2));
    }

   const patch = '<JSON patch goes here>';
>>>>>>> 2f631fd6

    console.log('patch:');
    console.log(JSON.stringify(patch, null, 2));

    // Update digital twin
    const digitalTwinUpdateResponse = await digitalTwinServiceClient.updateDigitalTwin(deviceId, patch);

    // Print the response
    console.log(JSON.stringify(digitalTwinUpdateResponse.interfaces, null, 2));
  } catch (err) {
    console.log(err);
  }
};

main();<|MERGE_RESOLUTION|>--- conflicted
+++ resolved
@@ -22,33 +22,19 @@
     // Get digital twin
     const digitalTwin = await digitalTwinServiceClient.getDigitalTwin(deviceId);
 
-    // Print digital twin
-<<<<<<< HEAD
-    console.log(digitalTwin);
-
     const patch = {
-        interfaces: {
-            sensor: { // for the environmental sensor, try "environmentalSensor"
-                properties: {
-                    name: { // for the environmental sensor, try "brightness"
-                        desired: {
-                            value: 'Update from patch' // for the environmental sensor, try 42 (note that this is a number, not a string, so don't include quotes).
+            "interfaces": {
+                    "sensor": {
+                        "properties": {
+                            "name": {
+                                "desired": {
+                                    "value": "Update from patch"
+                                }
+                            }
                         }
-                    },
+                    }
                 }
-            }
-        }
-    };  
-=======
-    console.log('device information:');
-    console.log(JSON.stringify(digitalTwin.deviceInformation, null, 2));
-    if (digitalTwin.environmentalSensor) {
-      console.log('environmental sensor:');
-      console.log(JSON.stringify(digitalTwin.environmentalSensor, null, 2));
-    }
-
-   const patch = '<JSON patch goes here>';
->>>>>>> 2f631fd6
+            };
 
     console.log('patch:');
     console.log(JSON.stringify(patch, null, 2));
