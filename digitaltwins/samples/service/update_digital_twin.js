--- conflicted
+++ resolved
@@ -38,10 +38,6 @@
 
     // Update digital twin
     await digitalTwinServiceClient.updateDigitalTwin(deviceId, patch);
-<<<<<<< HEAD
-
-=======
->>>>>>> 7d74c119
   } catch (err) {
     console.log(err);
   }
