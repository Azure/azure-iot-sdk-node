import { Client } from 'azure-iot-device';
import { Mqtt as Protocol } from 'azure-iot-device-mqtt';
import { DigitalTwinClient, CommandCallback, CommandRequest, CommandResponse, PropertyChangedCallback, BaseInterface } from 'azure-iot-digitaltwins-device';
import { EnvironmentalSensor } from './environmentalinterface';
import { DeviceInformation } from './deviceinfointerface';
import { ModelDefinition } from './modelDefinition';
import { SampleExit } from './exitInterface';

const environmentalModel = `{
  "@id": "urn:contoso:com:EnvironmentalSensor:1",
  "@type": "Interface",
  "displayName": "Environmental Sensor",
  "description": "Provides functionality to report temperature, humidity. Provides telemetry, commands and read-write properties",
  "comment": "Requires temperature and humidity sensors.",
  "contents": [
    {
      "@type": "Property",
      "displayName": "Device State",
      "description": "The state of the device. Two states online/offline are available.",
      "name": "state",
      "schema": "boolean"
    },
    {
      "@type": "Property",
      "displayName": "Customer Name",
      "description": "The name of the customer currently operating the device.",
      "name": "name",
      "schema": "string",
      "writable": true
    },
    {
      "@type": "Property",
      "displayName": "Brightness Level",
      "description": "The brightness level for the light on the device. Can be specified as 1 (high), 2 (medium), 3 (low)",
      "name": "brightness",
      "writable": true,
      "schema": "long"
    },
    {
      "@type": [
        "Telemetry",
        "SemanticType/Temperature"
      ],
      "description": "Current temperature on the device",
      "displayName": "Temperature",
      "name": "temp",
      "schema": "double",
      "unit": "Units/Temperature/fahrenheit"
    },
    {
      "@type": [
        "Telemetry",
        "SemanticType/Humidity"
      ],
      "description": "Current humidity on the device",
      "displayName": "Humidity",
      "name": "humid",
      "schema": "double",
      "unit": "Units/Humidity/percent"
    },
    {
      "@type": "Command",
      "description": "This command will begin blinking the LED for given time interval.",
      "name": "blink",
      "commandType": "synchronous",
      "request": {
        "name": "interval",
        "schema": "long"
      },
      "response": {
        "name": "blinkResponse",
        "schema": {
          "@type": "Object",
          "fields": [
            {
              "name": "description",
              "schema": "string"
            }
          ]
        }
      }
    },
    {
      "@type": "Command",
      "name": "turnon",
      "comment": "This Commands will turn-on the LED light on the device.",
      "commandType": "synchronous"
    },
    {
      "@type": "Command",
      "name": "turnoff",
      "comment": "This Commands will turn-off the LED light on the device.",
      "commandType": "synchronous"
    },
    {
      "@type": "Command",
      "name": "rundiagnostics",
      "comment": "This command initiates a diagnostics run.  This will take time and is implemented as an asynchronous command",
      "commandType": "asynchronous"
    }
  ],
  "@context": "http://azureiot.com/v1/contexts/IoTModel.json"
}`;

const environmentalId = JSON.parse(environmentalModel)['@id'];

const environmentCommandCallback: CommandCallback = (request: CommandRequest, response: CommandResponse) => {
  console.log('Callback for command for environment interface');
  switch (request.commandName) {
    case 'blink': {
      console.log('Got the blink command.');
      response.acknowledge(200, 'blink response', (err?: Error) => {
        if (err) {
          console.log('responding to the blink command failed.');
        }
      });
      break;
    }
    case 'turnOn': {
      console.log('Got the turnOn command.');
      response.acknowledge(200, 'turn on response', (err?: Error) => {
        if (err) {
          console.log('responding to the turnOn command failed.');
        }
      });
      break;
    }
    case 'turnOff': {
      console.log('Got the turnOff command.');
      response.acknowledge(200, 'turn off response', (err?: Error) => {
        if (err) {
          console.log('responding to the blink command failed.');
        }
      });
      break;
    }
    case 'runDiagnostics': {
      console.log('Got the runDiagnostics command.');
      response.acknowledge(200, 'runDiagnostics response', (err?: Error) => {
        if (err) {
          console.log('responding to the runDiagnostics command failed ' + err.toString());
        }
        // response.update(200, 'runDiagnostics updated response', (updateError?: Error) => {
        //   if (updateError) {
        //     console.log('got an error on the update Response ' + updateError.toString());
        //   }
        // });
        response.update(200, 'runDiagnostics updated response')
           .then(() => {
            console.log('in the then for the update.');
           })
           .catch((err: Error) => {console.log('Got an error on the update: ' + err.toString());});
      });
      break;
    }
  }
};

const environmentReadWriteCallback: PropertyChangedCallback = (interfaceObject: BaseInterface, propertyName: string, reportedValue: any, desiredValue: any, version: number) => {
  interfaceObject[propertyName].report(desiredValue + ' the boss', {responseVersion: version, statusCode: 200, statusDescription: 'a promotion'}, (err: Error) => {
    if (err) {
      console.log('did not do the update');
    } else {
      console.log('The update worked!!!!');
    }
  });
};

const modelDefinitionHandler = (request: CommandRequest, response: CommandResponse) => {
  console.log('received command: ' + request.commandName + ' for interfaceInstance: ' + request.interfaceInstanceName);
  //
  // The model definition interface only supports one command.  The
  // getModelDefinition.
  //
  // Its only argument is an 'id'.
  //
  // Make sure that the id matches what the model id is.
  //

  if (request.payload !== environmentalId) {
    response.acknowledge(404, null)
      .then(console.log('Successfully sent the not found.'))
      .catch((err: Error) => {
        console.log('The failure response to the getModelDefinition failed to send.  Error is: ' + err.toString());
      });
  } else {
    response.acknowledge(200, JSON.parse(environmentalModel))
      .then(console.log('Successfully sent the model.'))
      .catch((err: Error) => {
        console.log('The response to the getModelDefinition failed to send.  Error is: ' + err.toString());
      });
  }
};

const exitHandler = (request: CommandRequest, response: CommandResponse) => {
  console.log('received command: ' + request.commandName + ' for interfaceInstance: ' + request.interfaceInstanceName);
  response.acknowledge(200, null, (err?: Error) => {
    if (err) {
      console.log('Acknowledge failed. Error is: ' + err.toString());
    }
    setTimeout(() => {process.exit(0);}, 2000);
  });
};

const environmentalSensor = new EnvironmentalSensor('environmentalSensor', environmentReadWriteCallback, environmentCommandCallback );
const deviceInformation = new DeviceInformation('deviceInformation');
const modelDefinition = new ModelDefinition('urn_azureiot_ModelDiscovery_ModelDefinition', undefined, modelDefinitionHandler);
const exitInterface = new SampleExit('urn_azureiotsdknode_SampleInterface_SampleExit', undefined, exitHandler);

const client = Client.fromConnectionString(process.env.DEVICE_CONNECTION_STRING as string, Protocol);

const capabilityModel = 'urn:azureiot:samplemodel:1';

let dtClient = new DigitalTwinClient(capabilityModel, client);

const main = async () => {
  try {
    await environmentalSensor.state.report(true);
    await deviceInformation.manufacturer.report('Contoso Device Corporation');
    await deviceInformation.model.report('Contoso 4762B-turbo');
    await deviceInformation.swVersion.report('3.1');
    await deviceInformation.osName.report('ContosoOS');
    await deviceInformation.processorArchitecture.report('4762');
    await deviceInformation.processorManufacturer.report('Contoso Foundries');
<<<<<<< HEAD
    await deviceInformation.totalStorage.report(64000);
    await deviceInformation.totalMemory.report(640);
=======
    await deviceInformation.totalStorage.report('64000');
    await deviceInformation.totalMemory.report('640');

    // send telemetry every 5 seconds
    setInterval( async () => {
      await environmentalSensor.temp.send(10 + (Math.random() * 90) ); // range: [10, 90]
      await environmentalSensor.humid.send(1 + (Math.random() * 99) ); // range: [1, 99]
    }, 5000);
>>>>>>> ea24a0ca
  } catch (err) {
    console.log('error from operation is: ' + err.toString());
  }
};

dtClient.addInterfaceInstance(environmentalSensor);
dtClient.addInterfaceInstance(deviceInformation);
dtClient.addInterfaceInstance(modelDefinition);
dtClient.addInterfaceInstance(exitInterface);

dtClient.register()
  .then(() => {
    console.log('registered the interfaceInstances.');
    main();
  })
  .catch(() => {console.log('the registration failed.');});<|MERGE_RESOLUTION|>--- conflicted
+++ resolved
@@ -222,19 +222,14 @@
     await deviceInformation.osName.report('ContosoOS');
     await deviceInformation.processorArchitecture.report('4762');
     await deviceInformation.processorManufacturer.report('Contoso Foundries');
-<<<<<<< HEAD
     await deviceInformation.totalStorage.report(64000);
     await deviceInformation.totalMemory.report(640);
-=======
-    await deviceInformation.totalStorage.report('64000');
-    await deviceInformation.totalMemory.report('640');
-
+  
     // send telemetry every 5 seconds
     setInterval( async () => {
       await environmentalSensor.temp.send(10 + (Math.random() * 90) ); // range: [10, 90]
       await environmentalSensor.humid.send(1 + (Math.random() * 99) ); // range: [1, 99]
     }, 5000);
->>>>>>> ea24a0ca
   } catch (err) {
     console.log('error from operation is: ' + err.toString());
   }
