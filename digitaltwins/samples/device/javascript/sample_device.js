--- conflicted
+++ resolved
@@ -13,25 +13,12 @@
 
 const propertyUpdateHandler = async (component, propertyName, reportedValue, desiredValue, version) => {
   console.log('Received an update for ' + propertyName + ': ' + JSON.stringify(desiredValue));
-<<<<<<< HEAD
-  try {
-    await digitalTwinClient.report(component, propertyName, desiredValue, {
-      code: 200,
-      description: 'helpful descriptive text',
-      version: version
-    });
-    console.log('updated the property');
-  } catch (e) {
-    console.log('failed to update the property');
-  }
-=======
   await digitalTwinClient.report(component, { [propertyName]: desiredValue }, {
     code: 200,
     description: 'helpful descriptive text',
     version: version
   });
   console.log('updated the property');
->>>>>>> 34dd470d
 };
 
 const commandHandler = (request, response) => {
