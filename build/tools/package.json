{
  "name": "iothub-buildtools",
  "version": "0.0.1",
  "private": true,
  "description": "Build tools for the Azure IoT Hub Node.js SDK Build",
  "main": "create_certs.js",
  "scripts": {
    "npmlockrefresh": "npm i --package-lock-only",
    "lint": "jshint --show-non-errors . && tslint -c ../../tslint.json \"{lib,.}/*.ts\""
  },
  "repository": {
    "type": "git",
    "url": "git+https://github.com/azure/azure-iot-sdk-node.git"
  },
  "author": "Microsoft Corporation",
  "license": "MIT",
  "bugs": {
    "url": "https://github.com/azure/azure-iot-sdk-node/issues"
  },
  "homepage": "https://github.com/azure/azure-iot-sdk-node#readme",
  "dependencies": {
<<<<<<< HEAD
    "azure-iothub": "1.12.0-pnp-refresh.0",
=======
    "azure-iothub": "1.12.4",
>>>>>>> 1a9cefec
    "chalk": "^1.1.3",
    "pem": "^1.14.2",
    "yargs": "^15.3.1"
  }
}<|MERGE_RESOLUTION|>--- conflicted
+++ resolved
@@ -19,11 +19,7 @@
   },
   "homepage": "https://github.com/azure/azure-iot-sdk-node#readme",
   "dependencies": {
-<<<<<<< HEAD
-    "azure-iothub": "1.12.0-pnp-refresh.0",
-=======
     "azure-iothub": "1.12.4",
->>>>>>> 1a9cefec
     "chalk": "^1.1.3",
     "pem": "^1.14.2",
     "yargs": "^15.3.1"
