name: $(BuildID)_$(BuildDefinitionName)_$(SourceBranchName)_$(Date:yyyyMMdd)$(Rev:.r)
resources:
- repo: self
  clean: true

phases:
- phase: Phase_2
  displayName: Ubuntu 1604 - Node 10.15.x
<<<<<<< HEAD

=======
>>>>>>> 4f7d5db5
  condition: succeededOrFailed()
  queue:
    name: Hosted Ubuntu 1604

  steps:
  - task: NodeTool@0
    displayName: 'Use Node 10.15.x'
    inputs:
      versionSpec: '10.15.x'
<<<<<<< HEAD
=======

>>>>>>> 4f7d5db5
  - script: |
       npm install --global node-gyp
       npm install --global lerna
       npm install
    displayName: 'Install Dependencies'

  - script: |
        lerna bootstrap --hoist
        lerna run build
    displayName: 'Bootstrap & Build'

  - script: 'lerna run ci'
    displayName: 'Unit & Integration Tests'
    env:
      IOTHUB_CONNECTION_STRING: $(LINUX-IOTHUB-CONNECTION-STRING)

  - script: 'lerna run e2e'
    displayName: 'E2E Tests'
    env:
      IOTHUB_CA_ROOT_CERT: $(IOTHUB-CA-ROOT-CERT)
      IOTHUB_CA_ROOT_CERT_KEY: $(IOTHUB-CA-ROOT-CERT-KEY)
      IOT_PROVISIONING_DEVICE_ENDPOINT: $(IOT-PROVISIONING-DEVICE-ENDPOINT)
      IOTHUB_CONNECTION_STRING: $(LINUX-IOTHUB-CONNECTION-STRING)
      STORAGE_CONNECTION_STRING: $(LINUX-STORAGE-CONNECTION-STRING)
      IOT_PROVISIONING_DEVICE_IDSCOPE: $(LINUX-IOT-PROVISIONING-DEVICE-IDSCOPE)
      IOT_PROVISIONING_ROOT_CERT: $(LINUX-IOT-PROVISIONING-ROOT-CERT)
      IOT_PROVISIONING_ROOT_CERT_KEY: $(LINUX-IOT-PROVISIONING-ROOT-CERT-KEY)
      IOT_PROVISIONING_SERVICE_CONNECTION_STRING: $(LINUX-IOT-PROVISIONING-SERVICE-CONNECTION-STRING)
      DPS_CONN_STRING_INVALID_CERT: $(DPS-CONN-STRING-INVALID-CERT)
      DPS_GLOBAL_DEVICE_ENDPOINT_INVALID_CERT: $(DPS-GLOBAL-DEVICE-ENDPOINT-INVALID-CERT)
      IOTHUB_CONN_STRING_INVALID_CERT: $(IOTHUB-CONN-STRING-INVALID-CERT)
      IOTHUB_DEVICE_CONN_STRING_INVALID_CERT: $(IOTHUB-DEVICE-CONN-STRING-INVALID-CERT)
      AZURE_IOT_PRIVATE_MODEL_REPOSITORY_CONNECTION_STRING: $(AZURE-IOT-PRIVATE-MODEL-REPOSITORY-CONNECTION-STRING)
  - task: PublishTestResults@2
    displayName: 'Publish Test Results | Mocha'
    inputs:
      testResultsFiles: 'e2etests/test-results.*.xml'
      mergeTestResults: true
      testRunTitle: 'E2E Tests - Linux'
    condition: succeededOrFailed()

- phase: Phase_1
  displayName: Windows Build - Node 8
  condition: succeededOrFailed()
  queue:
    name: Hosted
  steps:
  - task: NodeTool@0
    displayName: 'Use Node 8.10.x'
    inputs:
<<<<<<< HEAD
      versionSpec: '8.x'
=======
      versionSpec: 8.10.x

>>>>>>> 4f7d5db5
  - powershell: |
       runas.exe /savecred /user:administrator
       npm install --global node-gyp
       npm install --global lerna
       npm install
    displayName: 'Install Dependencies'

  - script: |
       call lerna bootstrap --hoist
       call lerna run build
    displayName: 'Bootstrap & Build'

  - script: 'call lerna run ci'
    displayName: 'Unit & Integration Tests'
    env:
      IOTHUB_CONNECTION_STRING: $(WINDOWS-IOTHUB-CONNECTION-STRING)

  - script: 'lerna run e2e'
    displayName: 'E2E Tests'
    env:
      IOTHUB_CA_ROOT_CERT: $(IOTHUB-CA-ROOT-CERT)
      IOTHUB_CA_ROOT_CERT_KEY: $(IOTHUB-CA-ROOT-CERT-KEY)
      IOT_PROVISIONING_DEVICE_ENDPOINT: $(IOT-PROVISIONING-DEVICE-ENDPOINT)
      IOTHUB_CONNECTION_STRING: $(WINDOWS-IOTHUB-CONNECTION-STRING)
      STORAGE_CONNECTION_STRING: $(WINDOWS-STORAGE-CONNECTION-STRING)
      IOT_PROVISIONING_DEVICE_IDSCOPE: $(WINDOWS-IOT-PROVISIONING-DEVICE-IDSCOPE)
      IOT_PROVISIONING_ROOT_CERT: $(WINDOWS-IOT-PROVISIONING-ROOT-CERT)
      IOT_PROVISIONING_ROOT_CERT_KEY: $(WINDOWS-IOT-PROVISIONING-ROOT-CERT-KEY)
      IOT_PROVISIONING_SERVICE_CONNECTION_STRING: $(WINDOWS-IOT-PROVISIONING-SERVICE-CONNECTION-STRING)
      DPS_CONN_STRING_INVALID_CERT: $(DPS-CONN-STRING-INVALID-CERT)
      DPS_GLOBAL_DEVICE_ENDPOINT_INVALID_CERT: $(DPS-GLOBAL-DEVICE-ENDPOINT-INVALID-CERT)
      IOTHUB_CONN_STRING_INVALID_CERT: $(IOTHUB-CONN-STRING-INVALID-CERT)
      IOTHUB_DEVICE_CONN_STRING_INVALID_CERT: $(IOTHUB-DEVICE-CONN-STRING-INVALID-CERT)
      AZURE_IOT_PRIVATE_MODEL_REPOSITORY_CONNECTION_STRING: $(AZURE-IOT-PRIVATE-MODEL-REPOSITORY-CONNECTION-STRING)
  - task: PublishTestResults@2
    displayName: 'Publish Test Results | Mocha'
    inputs:
      testResultsFiles: 'e2etests/test-results.*.xml'
      mergeTestResults: true
      testRunTitle: 'E2E Tests - Windows'
    condition: succeededOrFailed()

  - task: DownloadBuildArtifacts@0
    condition: coalesce(variables.release, False)
    inputs:
      buildType: 'specific'
      project: 'f9b79625-2860-4d92-a4ee-57b03fabfd10' # azure-iot-sdks
      pipeline: '296' # iot-sdks-internals-scripts pipeline
      buildVersionToDownload: 'latest'
      downloadType: 'single'
      downloadPath: '$(System.ArtifactsDirectory)/scripts'
      artifactName: 'node'

  - powershell: |
      . $(System.ArtifactsDirectory)/scripts/node/release-node.ps1
      $outputFolder = $env:output
      Build-Artifacts -Sources $env:sources -Output $outputFolder
    displayName: 'npm pack'
    condition: coalesce(variables.release, False)
    env:
      sources: $(Build.SourcesDirectory)
      output: $(Build.ArtifactStagingDirectory)\_out

  - task: PublishBuildArtifacts@1
    condition: coalesce(variables.release, False)
    inputs:
      PathtoPublish: $(Build.ArtifactStagingDirectory)\_out
      ArtifactName: drop
      publishLocation: 'Container'

  - task: AzureFileCopy@2
    displayName: 'Copy Release Artifacts to Partner Release Pipeline'
    condition: coalesce(variables.release, False)
    inputs:
      SourcePath: $(Build.ArtifactStagingDirectory)\_out
      azureSubscription: azuresdkpartnerdrops
      Destination: AzureBlob
      storage: azuresdkpartnerdrops
      ContainerName: 'drops/azure-iot-sdk/node/'<|MERGE_RESOLUTION|>--- conflicted
+++ resolved
@@ -6,10 +6,6 @@
 phases:
 - phase: Phase_2
   displayName: Ubuntu 1604 - Node 10.15.x
-<<<<<<< HEAD
-
-=======
->>>>>>> 4f7d5db5
   condition: succeededOrFailed()
   queue:
     name: Hosted Ubuntu 1604
@@ -19,10 +15,6 @@
     displayName: 'Use Node 10.15.x'
     inputs:
       versionSpec: '10.15.x'
-<<<<<<< HEAD
-=======
-
->>>>>>> 4f7d5db5
   - script: |
        npm install --global node-gyp
        npm install --global lerna
@@ -73,12 +65,8 @@
   - task: NodeTool@0
     displayName: 'Use Node 8.10.x'
     inputs:
-<<<<<<< HEAD
-      versionSpec: '8.x'
-=======
       versionSpec: 8.10.x
 
->>>>>>> 4f7d5db5
   - powershell: |
        runas.exe /savecred /user:administrator
        npm install --global node-gyp
