{
  "name": "azure-iot-e2etests",
  "description": "Azure IoT end-to-end tests",
  "author": "Microsoft Corporation",
<<<<<<< HEAD
  "version": "1.12.0-preview.2",
=======
  "version": "1.12.0",
>>>>>>> 4d8f1611
  "private": true,
  "license": "MIT",
  "main": "e2etests.js",
  "dependencies": {
    "@azure/event-hubs": "^2.1.1",
    "async": "^2.6.2",
<<<<<<< HEAD
    "azure-iot-common": "1.12.0-preview.2",
    "azure-iot-device": "1.12.0-preview.2",
    "azure-iot-device-amqp": "1.12.0-preview.2",
    "azure-iot-device-http": "1.12.0-preview.2",
    "azure-iot-device-mqtt": "1.12.0-preview.2",
    "azure-iothub": "1.12.0-preview.2",
=======
    "azure-iot-common": "1.12.0",
    "azure-iot-device": "1.13.0",
    "azure-iot-device-amqp": "1.12.0",
    "azure-iot-device-http": "1.12.0",
    "azure-iot-device-mqtt": "1.12.0",
    "azure-iothub": "1.12.0",
>>>>>>> 4d8f1611
    "azure-storage": "^2.10.2",
    "@azure/storage-blob": "^12.0.0",
    "bluebird": "^3.5.2",
    "debug": "^4.1.1",
    "lodash": "^4.17.15",
    "npm-run-all": "^4.1.5",
    "pem": "^1.14.2",
    "uuid": "^3.3.2",
    "uuid-buffer": "^1.0.3"
  },
  "devDependencies": {
    "chai": "^4.2.0",
    "jshint": "^2.10.2",
    "mocha": "^7.1.1",
    "mocha-junit-reporter": "^1.23.3",
    "mocha-multi-reporters": "^1.1.7"
  },
  "scripts": {
    "npmlockrefresh": "npm i --package-lock-only",
    "lint": "jshint --show-non-errors .",
    "empty_messages": "mocha --reporter mocha-multi-reporters --reporter-options configFile=../mocha-reports.json test/empty_messages.js",
    "server_validation": "mocha --exit --reporter mocha-multi-reporters --reporter-options configFile=../mocha-reports.json test/server_validation.js",
    "device_service": "mocha --reporter mocha-multi-reporters --reporter-options configFile=../mocha-reports.json test/device_service.js",
    "registry": "mocha --reporter mocha-multi-reporters --reporter-options configFile=../mocha-reports.json test/registry.js",
    "file_upload": "mocha --reporter mocha-multi-reporters --reporter-options configFile=../mocha-reports.json test/file_upload.js",
    "device_acknowledge_tests": "mocha --exit --reporter mocha-multi-reporters --reporter-options configFile=../mocha-reports.json test/device_acknowledge_tests.js",
    "sas_token_tests": "mocha --reporter mocha-multi-reporters --reporter-options configFile=../mocha-reports.json test/sas_token_tests.js",
    "service": "mocha --reporter mocha-multi-reporters --reporter-options configFile=../mocha-reports.json test/service.js",
    "d2c_disconnect": "mocha --reporter mocha-multi-reporters --reporter-options configFile=../mocha-reports.json test/d2c_disconnect.js",
    "c2d_disconnect": "mocha --reporter mocha-multi-reporters --reporter-options configFile=../mocha-reports.json test/c2d_disconnect.js",
    "throttle_disconnect": "mocha --reporter mocha-multi-reporters --reporter-options configFile=../mocha-reports.json test/throttle_disconnect.js",
    "twin_disconnect": "mocha --reporter mocha-multi-reporters --reporter-options configFile=../mocha-reports.json test/twin_disconnect.js",
    "method_disconnect": "mocha --reporter mocha-multi-reporters --reporter-options configFile=../mocha-reports.json test/method_disconnect.js",
    "upload_disconnect": "mocha --reporter mocha-multi-reporters --reporter-options configFile=../mocha-reports.json test/upload_disconnect.js",
    "twin_e2e_tests": "mocha --reporter mocha-multi-reporters --reporter-options configFile=../mocha-reports.json test/twin_e2e_tests.js",
    "device_method": "mocha --reporter mocha-multi-reporters --reporter-options configFile=../mocha-reports.json test/device_method.js",
    "job_client": "mocha --reporter mocha-multi-reporters --reporter-options configFile=../mocha-reports.json test/job_client.js",
    "authentication": "mocha --exit --reporter mocha-multi-reporters --reporter-options configFile=../mocha-reports.json test/authentication.js",
    "configurations": "mocha --reporter mocha-multi-reporters --reporter-options configFile=../mocha-reports.json test/configurations.js",
    "module_crud": "mocha --reporter mocha-multi-reporters --reporter-options configFile=../mocha-reports.json test/module_crud.js",
    "module_messaging": "mocha --reporter mocha-multi-reporters --reporter-options configFile=../mocha-reports.json test/module_messaging.js",
    "module_twin": "mocha --reporter mocha-multi-reporters --reporter-options configFile=../mocha-reports.json test/module_twin.js",
    "module_methods": "mocha --reporter mocha-multi-reporters --reporter-options configFile=../mocha-reports.json test/module_methods.js",
    "flaky_tests": "npm-run-all -p -l job_client server_validation",
    "phase0_modules": "npm-run-all -p -l module_crud module_messaging module_twin module_methods configurations",
    "phase1_fast": "npm-run-all -p -l service registry device_acknowledge_tests upload_disconnect authentication d2c_disconnect",
    "phase2_slow": "npm-run-all -p -l file_upload device_method twin_e2e_tests sas_token_tests device_service empty_messages c2d_disconnect method_disconnect twin_disconnect",
    "alltest": "npm run  phase0_modules && npm run phase1_fast && npm run phase2_slow",
    "e2e": "npm -s run lint && npm -s run alltest",
    "test": "npm -s run lint && npm -s run alltest"
  },
  "engines": {
    "node": ">= 10.0.0"
  },
  "repository": {
    "type": "git",
    "url": "git+https://github.com/Azure/azure-iot-sdk-node.git"
  },
  "keywords": [
    "azure",
    "iot",
    "iothub",
    "e2e",
    "tests"
  ],
  "bugs": {
    "url": "https://github.com/Azure/azure-iot-sdk-node/issues"
  },
  "homepage": "https://github.com/Azure/azure-iot-sdk-node#readme"
}<|MERGE_RESOLUTION|>--- conflicted
+++ resolved
@@ -2,32 +2,19 @@
   "name": "azure-iot-e2etests",
   "description": "Azure IoT end-to-end tests",
   "author": "Microsoft Corporation",
-<<<<<<< HEAD
-  "version": "1.12.0-preview.2",
-=======
   "version": "1.12.0",
->>>>>>> 4d8f1611
   "private": true,
   "license": "MIT",
   "main": "e2etests.js",
   "dependencies": {
     "@azure/event-hubs": "^2.1.1",
     "async": "^2.6.2",
-<<<<<<< HEAD
-    "azure-iot-common": "1.12.0-preview.2",
-    "azure-iot-device": "1.12.0-preview.2",
-    "azure-iot-device-amqp": "1.12.0-preview.2",
-    "azure-iot-device-http": "1.12.0-preview.2",
-    "azure-iot-device-mqtt": "1.12.0-preview.2",
-    "azure-iothub": "1.12.0-preview.2",
-=======
     "azure-iot-common": "1.12.0",
     "azure-iot-device": "1.13.0",
     "azure-iot-device-amqp": "1.12.0",
     "azure-iot-device-http": "1.12.0",
     "azure-iot-device-mqtt": "1.12.0",
     "azure-iothub": "1.12.0",
->>>>>>> 4d8f1611
     "azure-storage": "^2.10.2",
     "@azure/storage-blob": "^12.0.0",
     "bluebird": "^3.5.2",
